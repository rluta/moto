--- conflicted
+++ resolved
@@ -1,34 +1,3 @@
-<<<<<<< HEAD
-from __future__ import unicode_literals
-import unittest
-
-from boto.sqs.connection import SQSConnection
-from boto.sqs.message import Message
-from boto.ec2 import EC2Connection
-
-from moto import mock_sqs_deprecated, mock_ec2_deprecated
-
-
-class TestNestedDecorators(unittest.TestCase):
-
-    @mock_sqs_deprecated
-    def setup_sqs_queue(self):
-        conn = SQSConnection()
-        q = conn.create_queue('some-queue')
-
-        m = Message()
-        m.set_body('This is my first message.')
-        q.write(m)
-
-        self.assertEqual(q.count(), 1)
-
-    @mock_ec2_deprecated
-    def test_nested(self):
-        self.setup_sqs_queue()
-
-        conn = EC2Connection()
-        conn.run_instances('ami-123456')
-=======
 from __future__ import unicode_literals
 import unittest
 
@@ -56,5 +25,4 @@
         self.setup_sqs_queue()
 
         conn = EC2Connection()
-        conn.run_instances("ami-123456")
->>>>>>> b8a1f852
+        conn.run_instances("ami-123456")