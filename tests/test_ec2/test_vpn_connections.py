<<<<<<< HEAD
from __future__ import unicode_literals
import boto
from nose.tools import assert_raises
import sure  # noqa
from boto.exception import EC2ResponseError

from moto import mock_ec2_deprecated


@mock_ec2_deprecated
def test_create_vpn_connections():
    conn = boto.connect_vpc('the_key', 'the_secret')
    vpn_connection = conn.create_vpn_connection(
        'ipsec.1', 'vgw-0123abcd', 'cgw-0123abcd')
    vpn_connection.should_not.be.none
    vpn_connection.id.should.match(r'vpn-\w+')
    vpn_connection.type.should.equal('ipsec.1')


@mock_ec2_deprecated
def test_delete_vpn_connections():
    conn = boto.connect_vpc('the_key', 'the_secret')
    vpn_connection = conn.create_vpn_connection(
        'ipsec.1', 'vgw-0123abcd', 'cgw-0123abcd')
    list_of_vpn_connections = conn.get_all_vpn_connections()
    list_of_vpn_connections.should.have.length_of(1)
    conn.delete_vpn_connection(vpn_connection.id)
    list_of_vpn_connections = conn.get_all_vpn_connections()
    list_of_vpn_connections.should.have.length_of(0)


@mock_ec2_deprecated
def test_delete_vpn_connections_bad_id():
    conn = boto.connect_vpc('the_key', 'the_secret')
    with assert_raises(EC2ResponseError):
        conn.delete_vpn_connection('vpn-0123abcd')


@mock_ec2_deprecated
def test_describe_vpn_connections():
    conn = boto.connect_vpc('the_key', 'the_secret')
    list_of_vpn_connections = conn.get_all_vpn_connections()
    list_of_vpn_connections.should.have.length_of(0)
    conn.create_vpn_connection('ipsec.1', 'vgw-0123abcd', 'cgw-0123abcd')
    list_of_vpn_connections = conn.get_all_vpn_connections()
    list_of_vpn_connections.should.have.length_of(1)
    vpn = conn.create_vpn_connection('ipsec.1', 'vgw-1234abcd', 'cgw-1234abcd')
    list_of_vpn_connections = conn.get_all_vpn_connections()
    list_of_vpn_connections.should.have.length_of(2)
    list_of_vpn_connections = conn.get_all_vpn_connections(vpn.id)
    list_of_vpn_connections.should.have.length_of(1)
=======
from __future__ import unicode_literals
import boto
from nose.tools import assert_raises
import sure  # noqa
from boto.exception import EC2ResponseError

from moto import mock_ec2_deprecated


@mock_ec2_deprecated
def test_create_vpn_connections():
    conn = boto.connect_vpc("the_key", "the_secret")
    vpn_connection = conn.create_vpn_connection(
        "ipsec.1", "vgw-0123abcd", "cgw-0123abcd"
    )
    vpn_connection.should_not.be.none
    vpn_connection.id.should.match(r"vpn-\w+")
    vpn_connection.type.should.equal("ipsec.1")


@mock_ec2_deprecated
def test_delete_vpn_connections():
    conn = boto.connect_vpc("the_key", "the_secret")
    vpn_connection = conn.create_vpn_connection(
        "ipsec.1", "vgw-0123abcd", "cgw-0123abcd"
    )
    list_of_vpn_connections = conn.get_all_vpn_connections()
    list_of_vpn_connections.should.have.length_of(1)
    conn.delete_vpn_connection(vpn_connection.id)
    list_of_vpn_connections = conn.get_all_vpn_connections()
    list_of_vpn_connections.should.have.length_of(0)


@mock_ec2_deprecated
def test_delete_vpn_connections_bad_id():
    conn = boto.connect_vpc("the_key", "the_secret")
    with assert_raises(EC2ResponseError):
        conn.delete_vpn_connection("vpn-0123abcd")


@mock_ec2_deprecated
def test_describe_vpn_connections():
    conn = boto.connect_vpc("the_key", "the_secret")
    list_of_vpn_connections = conn.get_all_vpn_connections()
    list_of_vpn_connections.should.have.length_of(0)
    conn.create_vpn_connection("ipsec.1", "vgw-0123abcd", "cgw-0123abcd")
    list_of_vpn_connections = conn.get_all_vpn_connections()
    list_of_vpn_connections.should.have.length_of(1)
    vpn = conn.create_vpn_connection("ipsec.1", "vgw-1234abcd", "cgw-1234abcd")
    list_of_vpn_connections = conn.get_all_vpn_connections()
    list_of_vpn_connections.should.have.length_of(2)
    list_of_vpn_connections = conn.get_all_vpn_connections(vpn.id)
    list_of_vpn_connections.should.have.length_of(1)
>>>>>>> b8a1f852
<|MERGE_RESOLUTION|>--- conflicted
+++ resolved
@@ -1,56 +1,3 @@
-<<<<<<< HEAD
-from __future__ import unicode_literals
-import boto
-from nose.tools import assert_raises
-import sure  # noqa
-from boto.exception import EC2ResponseError
-
-from moto import mock_ec2_deprecated
-
-
-@mock_ec2_deprecated
-def test_create_vpn_connections():
-    conn = boto.connect_vpc('the_key', 'the_secret')
-    vpn_connection = conn.create_vpn_connection(
-        'ipsec.1', 'vgw-0123abcd', 'cgw-0123abcd')
-    vpn_connection.should_not.be.none
-    vpn_connection.id.should.match(r'vpn-\w+')
-    vpn_connection.type.should.equal('ipsec.1')
-
-
-@mock_ec2_deprecated
-def test_delete_vpn_connections():
-    conn = boto.connect_vpc('the_key', 'the_secret')
-    vpn_connection = conn.create_vpn_connection(
-        'ipsec.1', 'vgw-0123abcd', 'cgw-0123abcd')
-    list_of_vpn_connections = conn.get_all_vpn_connections()
-    list_of_vpn_connections.should.have.length_of(1)
-    conn.delete_vpn_connection(vpn_connection.id)
-    list_of_vpn_connections = conn.get_all_vpn_connections()
-    list_of_vpn_connections.should.have.length_of(0)
-
-
-@mock_ec2_deprecated
-def test_delete_vpn_connections_bad_id():
-    conn = boto.connect_vpc('the_key', 'the_secret')
-    with assert_raises(EC2ResponseError):
-        conn.delete_vpn_connection('vpn-0123abcd')
-
-
-@mock_ec2_deprecated
-def test_describe_vpn_connections():
-    conn = boto.connect_vpc('the_key', 'the_secret')
-    list_of_vpn_connections = conn.get_all_vpn_connections()
-    list_of_vpn_connections.should.have.length_of(0)
-    conn.create_vpn_connection('ipsec.1', 'vgw-0123abcd', 'cgw-0123abcd')
-    list_of_vpn_connections = conn.get_all_vpn_connections()
-    list_of_vpn_connections.should.have.length_of(1)
-    vpn = conn.create_vpn_connection('ipsec.1', 'vgw-1234abcd', 'cgw-1234abcd')
-    list_of_vpn_connections = conn.get_all_vpn_connections()
-    list_of_vpn_connections.should.have.length_of(2)
-    list_of_vpn_connections = conn.get_all_vpn_connections(vpn.id)
-    list_of_vpn_connections.should.have.length_of(1)
-=======
 from __future__ import unicode_literals
 import boto
 from nose.tools import assert_raises
@@ -103,5 +50,4 @@
     list_of_vpn_connections = conn.get_all_vpn_connections()
     list_of_vpn_connections.should.have.length_of(2)
     list_of_vpn_connections = conn.get_all_vpn_connections(vpn.id)
-    list_of_vpn_connections.should.have.length_of(1)
->>>>>>> b8a1f852
+    list_of_vpn_connections.should.have.length_of(1)