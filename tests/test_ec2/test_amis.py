--- conflicted
+++ resolved
@@ -1,4 +1,3 @@
-<<<<<<< HEAD
 from __future__ import unicode_literals
 
 import boto
@@ -259,11 +258,11 @@
     amis_by_name = conn.get_all_images(filters={'name': imageA.name})
     set([ami.id for ami in amis_by_name]).should.equal(set([imageA.id]))
 
-    amis_by_public = conn.get_all_images(filters={'is-public': True})
+    amis_by_public = conn.get_all_images(filters={'is-public': 'true'})
     set([ami.id for ami in amis_by_public]).should.contain(imageB.id)
     len(amis_by_public).should.equal(35)
 
-    amis_by_nonpublic = conn.get_all_images(filters={'is-public': False})
+    amis_by_nonpublic = conn.get_all_images(filters={'is-public': 'false'})
     set([ami.id for ami in amis_by_nonpublic]).should.contain(imageA.id)
     len(amis_by_nonpublic).should.equal(1)
 
@@ -774,782 +773,4 @@
         )
 
         for snapshot in snapshots_rseponse['Snapshots']:
-            assert owner_id == snapshot['OwnerId']
-=======
-from __future__ import unicode_literals
-
-import boto
-import boto.ec2
-import boto3
-from boto.exception import EC2ResponseError
-from botocore.exceptions import ClientError
-# Ensure 'assert_raises' context manager support for Python 2.6
-from nose.tools import assert_raises
-import sure  # noqa
-
-from moto import mock_ec2_deprecated, mock_ec2
-from moto.ec2.models import AMIS
-from tests.helpers import requires_boto_gte
-
-
-@mock_ec2_deprecated
-def test_ami_create_and_delete():
-    conn = boto.connect_ec2('the_key', 'the_secret')
-
-    initial_ami_count = len(AMIS)
-    conn.get_all_volumes().should.have.length_of(0)
-    conn.get_all_snapshots().should.have.length_of(initial_ami_count)
-
-    reservation = conn.run_instances('ami-1234abcd')
-    instance = reservation.instances[0]
-
-    with assert_raises(EC2ResponseError) as ex:
-        image_id = conn.create_image(
-            instance.id, "test-ami", "this is a test ami", dry_run=True)
-    ex.exception.error_code.should.equal('DryRunOperation')
-    ex.exception.status.should.equal(400)
-    ex.exception.message.should.equal(
-        'An error occurred (DryRunOperation) when calling the CreateImage operation: Request would have succeeded, but DryRun flag is set')
-
-    image_id = conn.create_image(instance.id, "test-ami", "this is a test ami")
-
-    all_images = conn.get_all_images()
-    set([i.id for i in all_images]).should.contain(image_id)
-
-    retrieved_image = [i for i in all_images if i.id == image_id][0]
-
-    retrieved_image.id.should.equal(image_id)
-    retrieved_image.virtualization_type.should.equal(instance.virtualization_type)
-    retrieved_image.architecture.should.equal(instance.architecture)
-    retrieved_image.kernel_id.should.equal(instance.kernel)
-    retrieved_image.platform.should.equal(instance.platform)
-    retrieved_image.creationDate.should_not.be.none
-    instance.terminate()
-
-    # Ensure we're no longer creating a volume
-    volumes = conn.get_all_volumes()
-    volumes.should.have.length_of(0)
-
-    # Validate auto-created snapshot
-    snapshots = conn.get_all_snapshots()
-    snapshots.should.have.length_of(initial_ami_count + 1)
-
-    retrieved_image_snapshot_id = retrieved_image.block_device_mapping.current_value.snapshot_id
-    [s.id for s in snapshots].should.contain(retrieved_image_snapshot_id)
-    snapshot = [s for s in snapshots if s.id == retrieved_image_snapshot_id][0]
-    snapshot.description.should.equal(
-        "Auto-created snapshot for AMI {0}".format(retrieved_image.id))
-
-    # root device should be in AMI's block device mappings
-    root_mapping = retrieved_image.block_device_mapping.get(retrieved_image.root_device_name)
-    root_mapping.should_not.be.none
-
-    # Deregister
-    with assert_raises(EC2ResponseError) as ex:
-        success = conn.deregister_image(image_id, dry_run=True)
-    ex.exception.error_code.should.equal('DryRunOperation')
-    ex.exception.status.should.equal(400)
-    ex.exception.message.should.equal(
-        'An error occurred (DryRunOperation) when calling the DeregisterImage operation: Request would have succeeded, but DryRun flag is set')
-
-    success = conn.deregister_image(image_id)
-    success.should.be.true
-
-    with assert_raises(EC2ResponseError) as cm:
-        conn.deregister_image(image_id)
-    cm.exception.code.should.equal('InvalidAMIID.NotFound')
-    cm.exception.status.should.equal(400)
-    cm.exception.request_id.should_not.be.none
-
-
-@requires_boto_gte("2.14.0")
-@mock_ec2_deprecated
-def test_ami_copy():
-    conn = boto.ec2.connect_to_region("us-west-1")
-
-    initial_ami_count = len(AMIS)
-    conn.get_all_volumes().should.have.length_of(0)
-    conn.get_all_snapshots().should.have.length_of(initial_ami_count)
-
-    reservation = conn.run_instances('ami-1234abcd')
-    instance = reservation.instances[0]
-
-    source_image_id = conn.create_image(
-        instance.id, "test-ami", "this is a test ami")
-    instance.terminate()
-    source_image = conn.get_all_images(image_ids=[source_image_id])[0]
-
-    # Boto returns a 'CopyImage' object with an image_id attribute here. Use
-    # the image_id to fetch the full info.
-    with assert_raises(EC2ResponseError) as ex:
-        copy_image_ref = conn.copy_image(
-            source_image.region.name, source_image.id, "test-copy-ami", "this is a test copy ami",
-            dry_run=True)
-    ex.exception.error_code.should.equal('DryRunOperation')
-    ex.exception.status.should.equal(400)
-    ex.exception.message.should.equal(
-        'An error occurred (DryRunOperation) when calling the CopyImage operation: Request would have succeeded, but DryRun flag is set')
-
-    copy_image_ref = conn.copy_image(
-        source_image.region.name, source_image.id, "test-copy-ami", "this is a test copy ami")
-    copy_image_id = copy_image_ref.image_id
-    copy_image = conn.get_all_images(image_ids=[copy_image_id])[0]
-
-    copy_image.id.should.equal(copy_image_id)
-    copy_image.virtualization_type.should.equal(
-        source_image.virtualization_type)
-    copy_image.architecture.should.equal(source_image.architecture)
-    copy_image.kernel_id.should.equal(source_image.kernel_id)
-    copy_image.platform.should.equal(source_image.platform)
-
-    # Ensure we're no longer creating a volume
-    conn.get_all_volumes().should.have.length_of(0)
-
-    # Validate auto-created snapshot
-    conn.get_all_snapshots().should.have.length_of(initial_ami_count + 2)
-
-    copy_image.block_device_mapping.current_value.snapshot_id.should_not.equal(
-        source_image.block_device_mapping.current_value.snapshot_id)
-
-    # Copy from non-existent source ID.
-    with assert_raises(EC2ResponseError) as cm:
-        conn.copy_image(source_image.region.name, 'ami-abcd1234',
-                        "test-copy-ami", "this is a test copy ami")
-    cm.exception.code.should.equal('InvalidAMIID.NotFound')
-    cm.exception.status.should.equal(400)
-    cm.exception.request_id.should_not.be.none
-
-    # Copy from non-existent source region.
-    with assert_raises(EC2ResponseError) as cm:
-        invalid_region = 'us-east-1' if (source_image.region.name !=
-                                         'us-east-1') else 'us-west-1'
-        conn.copy_image(invalid_region, source_image.id,
-                        "test-copy-ami", "this is a test copy ami")
-    cm.exception.code.should.equal('InvalidAMIID.NotFound')
-    cm.exception.status.should.equal(400)
-    cm.exception.request_id.should_not.be.none
-
-
-@mock_ec2_deprecated
-def test_ami_tagging():
-    conn = boto.connect_vpc('the_key', 'the_secret')
-    reservation = conn.run_instances('ami-1234abcd')
-    instance = reservation.instances[0]
-    conn.create_image(instance.id, "test-ami", "this is a test ami")
-    image = conn.get_all_images()[0]
-
-    with assert_raises(EC2ResponseError) as ex:
-        image.add_tag("a key", "some value", dry_run=True)
-    ex.exception.error_code.should.equal('DryRunOperation')
-    ex.exception.status.should.equal(400)
-    ex.exception.message.should.equal(
-        'An error occurred (DryRunOperation) when calling the CreateTags operation: Request would have succeeded, but DryRun flag is set')
-
-    image.add_tag("a key", "some value")
-
-    tag = conn.get_all_tags()[0]
-    tag.name.should.equal("a key")
-    tag.value.should.equal("some value")
-
-    # Refresh the DHCP options
-    image = conn.get_all_images()[0]
-    image.tags.should.have.length_of(1)
-    image.tags["a key"].should.equal("some value")
-
-
-@mock_ec2_deprecated
-def test_ami_create_from_missing_instance():
-    conn = boto.connect_ec2('the_key', 'the_secret')
-    args = ["i-abcdefg", "test-ami", "this is a test ami"]
-
-    with assert_raises(EC2ResponseError) as cm:
-        conn.create_image(*args)
-    cm.exception.code.should.equal('InvalidInstanceID.NotFound')
-    cm.exception.status.should.equal(400)
-    cm.exception.request_id.should_not.be.none
-
-
-@mock_ec2_deprecated
-def test_ami_pulls_attributes_from_instance():
-    conn = boto.connect_ec2('the_key', 'the_secret')
-    reservation = conn.run_instances('ami-1234abcd')
-    instance = reservation.instances[0]
-    instance.modify_attribute("kernel", "test-kernel")
-
-    image_id = conn.create_image(instance.id, "test-ami", "this is a test ami")
-    image = conn.get_image(image_id)
-    image.kernel_id.should.equal('test-kernel')
-
-
-@mock_ec2_deprecated
-def test_ami_filters():
-    conn = boto.connect_ec2('the_key', 'the_secret')
-
-    reservationA = conn.run_instances('ami-1234abcd')
-    instanceA = reservationA.instances[0]
-    instanceA.modify_attribute("architecture", "i386")
-    instanceA.modify_attribute("kernel", "k-1234abcd")
-    instanceA.modify_attribute("platform", "windows")
-    instanceA.modify_attribute("virtualization_type", "hvm")
-    imageA_id = conn.create_image(
-        instanceA.id, "test-ami-A", "this is a test ami")
-    imageA = conn.get_image(imageA_id)
-
-    reservationB = conn.run_instances('ami-abcd1234')
-    instanceB = reservationB.instances[0]
-    instanceB.modify_attribute("architecture", "x86_64")
-    instanceB.modify_attribute("kernel", "k-abcd1234")
-    instanceB.modify_attribute("platform", "linux")
-    instanceB.modify_attribute("virtualization_type", "paravirtual")
-    imageB_id = conn.create_image(
-        instanceB.id, "test-ami-B", "this is a test ami")
-    imageB = conn.get_image(imageB_id)
-    imageB.set_launch_permissions(group_names=("all"))
-
-    amis_by_architecture = conn.get_all_images(
-        filters={'architecture': 'x86_64'})
-    set([ami.id for ami in amis_by_architecture]).should.contain(imageB.id)
-    len(amis_by_architecture).should.equal(35)
-
-    amis_by_kernel = conn.get_all_images(filters={'kernel-id': 'k-abcd1234'})
-    set([ami.id for ami in amis_by_kernel]).should.equal(set([imageB.id]))
-
-    amis_by_virtualization = conn.get_all_images(
-        filters={'virtualization-type': 'paravirtual'})
-    set([ami.id for ami in amis_by_virtualization]
-        ).should.contain(imageB.id)
-    len(amis_by_virtualization).should.equal(3)
-
-    amis_by_platform = conn.get_all_images(filters={'platform': 'windows'})
-    set([ami.id for ami in amis_by_platform]).should.contain(imageA.id)
-    len(amis_by_platform).should.equal(24)
-
-    amis_by_id = conn.get_all_images(filters={'image-id': imageA.id})
-    set([ami.id for ami in amis_by_id]).should.equal(set([imageA.id]))
-
-    amis_by_state = conn.get_all_images(filters={'state': 'available'})
-    ami_ids_by_state = [ami.id for ami in amis_by_state]
-    ami_ids_by_state.should.contain(imageA.id)
-    ami_ids_by_state.should.contain(imageB.id)
-    len(amis_by_state).should.equal(36)
-
-    amis_by_name = conn.get_all_images(filters={'name': imageA.name})
-    set([ami.id for ami in amis_by_name]).should.equal(set([imageA.id]))
-
-    amis_by_public = conn.get_all_images(filters={'is-public': 'true'})
-    set([ami.id for ami in amis_by_public]).should.contain(imageB.id)
-    len(amis_by_public).should.equal(35)
-
-    amis_by_nonpublic = conn.get_all_images(filters={'is-public': 'false'})
-    set([ami.id for ami in amis_by_nonpublic]).should.contain(imageA.id)
-    len(amis_by_nonpublic).should.equal(1)
-
-
-@mock_ec2_deprecated
-def test_ami_filtering_via_tag():
-    conn = boto.connect_vpc('the_key', 'the_secret')
-
-    reservationA = conn.run_instances('ami-1234abcd')
-    instanceA = reservationA.instances[0]
-    imageA_id = conn.create_image(
-        instanceA.id, "test-ami-A", "this is a test ami")
-    imageA = conn.get_image(imageA_id)
-    imageA.add_tag("a key", "some value")
-
-    reservationB = conn.run_instances('ami-abcd1234')
-    instanceB = reservationB.instances[0]
-    imageB_id = conn.create_image(
-        instanceB.id, "test-ami-B", "this is a test ami")
-    imageB = conn.get_image(imageB_id)
-    imageB.add_tag("another key", "some other value")
-
-    amis_by_tagA = conn.get_all_images(filters={'tag:a key': 'some value'})
-    set([ami.id for ami in amis_by_tagA]).should.equal(set([imageA.id]))
-
-    amis_by_tagB = conn.get_all_images(
-        filters={'tag:another key': 'some other value'})
-    set([ami.id for ami in amis_by_tagB]).should.equal(set([imageB.id]))
-
-
-@mock_ec2_deprecated
-def test_getting_missing_ami():
-    conn = boto.connect_ec2('the_key', 'the_secret')
-
-    with assert_raises(EC2ResponseError) as cm:
-        conn.get_image('ami-missing')
-    cm.exception.code.should.equal('InvalidAMIID.NotFound')
-    cm.exception.status.should.equal(400)
-    cm.exception.request_id.should_not.be.none
-
-
-@mock_ec2_deprecated
-def test_getting_malformed_ami():
-    conn = boto.connect_ec2('the_key', 'the_secret')
-
-    with assert_raises(EC2ResponseError) as cm:
-        conn.get_image('foo-missing')
-    cm.exception.code.should.equal('InvalidAMIID.Malformed')
-    cm.exception.status.should.equal(400)
-    cm.exception.request_id.should_not.be.none
-
-
-@mock_ec2_deprecated
-def test_ami_attribute_group_permissions():
-    conn = boto.connect_ec2('the_key', 'the_secret')
-    reservation = conn.run_instances('ami-1234abcd')
-    instance = reservation.instances[0]
-    image_id = conn.create_image(instance.id, "test-ami", "this is a test ami")
-    image = conn.get_image(image_id)
-
-    # Baseline
-    attributes = conn.get_image_attribute(
-        image.id, attribute='launchPermission')
-    attributes.name.should.equal('launch_permission')
-    attributes.attrs.should.have.length_of(0)
-
-    ADD_GROUP_ARGS = {'image_id': image.id,
-                      'attribute': 'launchPermission',
-                      'operation': 'add',
-                      'groups': 'all'}
-
-    REMOVE_GROUP_ARGS = {'image_id': image.id,
-                         'attribute': 'launchPermission',
-                         'operation': 'remove',
-                         'groups': 'all'}
-
-    # Add 'all' group and confirm
-    with assert_raises(EC2ResponseError) as ex:
-        conn.modify_image_attribute(
-            **dict(ADD_GROUP_ARGS, **{'dry_run': True}))
-    ex.exception.error_code.should.equal('DryRunOperation')
-    ex.exception.status.should.equal(400)
-    ex.exception.message.should.equal(
-        'An error occurred (DryRunOperation) when calling the ModifyImageAttribute operation: Request would have succeeded, but DryRun flag is set')
-
-    conn.modify_image_attribute(**ADD_GROUP_ARGS)
-
-    attributes = conn.get_image_attribute(
-        image.id, attribute='launchPermission')
-    attributes.attrs['groups'].should.have.length_of(1)
-    attributes.attrs['groups'].should.equal(['all'])
-    image = conn.get_image(image_id)
-    image.is_public.should.equal(True)
-
-    # Add is idempotent
-    conn.modify_image_attribute.when.called_with(
-        **ADD_GROUP_ARGS).should_not.throw(EC2ResponseError)
-
-    # Remove 'all' group and confirm
-    conn.modify_image_attribute(**REMOVE_GROUP_ARGS)
-
-    attributes = conn.get_image_attribute(
-        image.id, attribute='launchPermission')
-    attributes.attrs.should.have.length_of(0)
-    image = conn.get_image(image_id)
-    image.is_public.should.equal(False)
-
-    # Remove is idempotent
-    conn.modify_image_attribute.when.called_with(
-        **REMOVE_GROUP_ARGS).should_not.throw(EC2ResponseError)
-
-
-@mock_ec2_deprecated
-def test_ami_attribute_user_permissions():
-    conn = boto.connect_ec2('the_key', 'the_secret')
-    reservation = conn.run_instances('ami-1234abcd')
-    instance = reservation.instances[0]
-    image_id = conn.create_image(instance.id, "test-ami", "this is a test ami")
-    image = conn.get_image(image_id)
-
-    # Baseline
-    attributes = conn.get_image_attribute(
-        image.id, attribute='launchPermission')
-    attributes.name.should.equal('launch_permission')
-    attributes.attrs.should.have.length_of(0)
-
-    # Both str and int values should work.
-    USER1 = '123456789011'
-    USER2 = 123456789022
-
-    ADD_USERS_ARGS = {'image_id': image.id,
-                      'attribute': 'launchPermission',
-                      'operation': 'add',
-                      'user_ids': [USER1, USER2]}
-
-    REMOVE_USERS_ARGS = {'image_id': image.id,
-                         'attribute': 'launchPermission',
-                         'operation': 'remove',
-                         'user_ids': [USER1, USER2]}
-
-    REMOVE_SINGLE_USER_ARGS = {'image_id': image.id,
-                               'attribute': 'launchPermission',
-                               'operation': 'remove',
-                               'user_ids': [USER1]}
-
-    # Add multiple users and confirm
-    conn.modify_image_attribute(**ADD_USERS_ARGS)
-
-    attributes = conn.get_image_attribute(
-        image.id, attribute='launchPermission')
-    attributes.attrs['user_ids'].should.have.length_of(2)
-    set(attributes.attrs['user_ids']).should.equal(
-        set([str(USER1), str(USER2)]))
-    image = conn.get_image(image_id)
-    image.is_public.should.equal(False)
-
-    # Add is idempotent
-    conn.modify_image_attribute.when.called_with(
-        **ADD_USERS_ARGS).should_not.throw(EC2ResponseError)
-
-    # Remove single user and confirm
-    conn.modify_image_attribute(**REMOVE_SINGLE_USER_ARGS)
-
-    attributes = conn.get_image_attribute(
-        image.id, attribute='launchPermission')
-    attributes.attrs['user_ids'].should.have.length_of(1)
-    set(attributes.attrs['user_ids']).should.equal(set([str(USER2)]))
-    image = conn.get_image(image_id)
-    image.is_public.should.equal(False)
-
-    # Remove multiple users and confirm
-    conn.modify_image_attribute(**REMOVE_USERS_ARGS)
-
-    attributes = conn.get_image_attribute(
-        image.id, attribute='launchPermission')
-    attributes.attrs.should.have.length_of(0)
-    image = conn.get_image(image_id)
-    image.is_public.should.equal(False)
-
-    # Remove is idempotent
-    conn.modify_image_attribute.when.called_with(
-        **REMOVE_USERS_ARGS).should_not.throw(EC2ResponseError)
-
-
-@mock_ec2
-def test_ami_describe_executable_users():
-    conn = boto3.client('ec2', region_name='us-east-1')
-    ec2 = boto3.resource('ec2', 'us-east-1')
-    ec2.create_instances(ImageId='',
-                         MinCount=1,
-                         MaxCount=1)
-    response = conn.describe_instances(Filters=[{'Name': 'instance-state-name', 'Values': ['running']}])
-    instance_id = response['Reservations'][0]['Instances'][0]['InstanceId']
-    image_id = conn.create_image(InstanceId=instance_id,
-                                 Name='TestImage', )['ImageId']
-
-    USER1 = '123456789011'
-
-    ADD_USER_ARGS = {'ImageId': image_id,
-                     'Attribute': 'launchPermission',
-                     'OperationType': 'add',
-                     'UserIds': [USER1]}
-
-    # Add users and get no images
-    conn.modify_image_attribute(**ADD_USER_ARGS)
-
-    attributes = conn.describe_image_attribute(ImageId=image_id,
-                                               Attribute='LaunchPermissions',
-                                               DryRun=False)
-    attributes['LaunchPermissions'].should.have.length_of(1)
-    attributes['LaunchPermissions'][0]['UserId'].should.equal(USER1)
-    images = conn.describe_images(ExecutableUsers=[USER1])['Images']
-    images.should.have.length_of(1)
-    images[0]['ImageId'].should.equal(image_id)
-
-
-@mock_ec2
-def test_ami_describe_executable_users_negative():
-    conn = boto3.client('ec2', region_name='us-east-1')
-    ec2 = boto3.resource('ec2', 'us-east-1')
-    ec2.create_instances(ImageId='',
-                         MinCount=1,
-                         MaxCount=1)
-    response = conn.describe_instances(Filters=[{'Name': 'instance-state-name', 'Values': ['running']}])
-    instance_id = response['Reservations'][0]['Instances'][0]['InstanceId']
-    image_id = conn.create_image(InstanceId=instance_id,
-                                 Name='TestImage')['ImageId']
-
-    USER1 = '123456789011'
-    USER2 = '113355789012'
-
-    ADD_USER_ARGS = {'ImageId': image_id,
-                     'Attribute': 'launchPermission',
-                     'OperationType': 'add',
-                     'UserIds': [USER1]}
-
-    # Add users and get no images
-    # Add users and get no images
-    conn.modify_image_attribute(**ADD_USER_ARGS)
-
-    attributes = conn.describe_image_attribute(ImageId=image_id,
-                                               Attribute='LaunchPermissions',
-                                               DryRun=False)
-    attributes['LaunchPermissions'].should.have.length_of(1)
-    attributes['LaunchPermissions'][0]['UserId'].should.equal(USER1)
-    images = conn.describe_images(ExecutableUsers=[USER2])['Images']
-    images.should.have.length_of(0)
-
-
-@mock_ec2
-def test_ami_describe_executable_users_and_filter():
-    conn = boto3.client('ec2', region_name='us-east-1')
-    ec2 = boto3.resource('ec2', 'us-east-1')
-    ec2.create_instances(ImageId='',
-                         MinCount=1,
-                         MaxCount=1)
-    response = conn.describe_instances(Filters=[{'Name': 'instance-state-name', 'Values': ['running']}])
-    instance_id = response['Reservations'][0]['Instances'][0]['InstanceId']
-    image_id = conn.create_image(InstanceId=instance_id,
-                                 Name='ImageToDelete', )['ImageId']
-
-    USER1 = '123456789011'
-
-    ADD_USER_ARGS = {'ImageId': image_id,
-                     'Attribute': 'launchPermission',
-                     'OperationType': 'add',
-                     'UserIds': [USER1]}
-
-    # Add users and get no images
-    conn.modify_image_attribute(**ADD_USER_ARGS)
-
-    attributes = conn.describe_image_attribute(ImageId=image_id,
-                                               Attribute='LaunchPermissions',
-                                               DryRun=False)
-    attributes['LaunchPermissions'].should.have.length_of(1)
-    attributes['LaunchPermissions'][0]['UserId'].should.equal(USER1)
-    images = conn.describe_images(ExecutableUsers=[USER1],
-                                  Filters=[{'Name': 'state', 'Values': ['available']}])['Images']
-    images.should.have.length_of(1)
-    images[0]['ImageId'].should.equal(image_id)
-
-
-@mock_ec2_deprecated
-def test_ami_attribute_user_and_group_permissions():
-    """
-      Boto supports adding/removing both users and groups at the same time.
-      Just spot-check this -- input variations, idempotency, etc are validated
-        via user-specific and group-specific tests above.
-    """
-    conn = boto.connect_ec2('the_key', 'the_secret')
-    reservation = conn.run_instances('ami-1234abcd')
-    instance = reservation.instances[0]
-    image_id = conn.create_image(instance.id, "test-ami", "this is a test ami")
-    image = conn.get_image(image_id)
-
-    # Baseline
-    attributes = conn.get_image_attribute(
-        image.id, attribute='launchPermission')
-    attributes.name.should.equal('launch_permission')
-    attributes.attrs.should.have.length_of(0)
-
-    USER1 = '123456789011'
-    USER2 = '123456789022'
-
-    ADD_ARGS = {'image_id': image.id,
-                'attribute': 'launchPermission',
-                'operation': 'add',
-                'groups': ['all'],
-                'user_ids': [USER1, USER2]}
-
-    REMOVE_ARGS = {'image_id': image.id,
-                   'attribute': 'launchPermission',
-                   'operation': 'remove',
-                   'groups': ['all'],
-                   'user_ids': [USER1, USER2]}
-
-    # Add and confirm
-    conn.modify_image_attribute(**ADD_ARGS)
-
-    attributes = conn.get_image_attribute(
-        image.id, attribute='launchPermission')
-    attributes.attrs['user_ids'].should.have.length_of(2)
-    set(attributes.attrs['user_ids']).should.equal(set([USER1, USER2]))
-    set(attributes.attrs['groups']).should.equal(set(['all']))
-    image = conn.get_image(image_id)
-    image.is_public.should.equal(True)
-
-    # Remove and confirm
-    conn.modify_image_attribute(**REMOVE_ARGS)
-
-    attributes = conn.get_image_attribute(
-        image.id, attribute='launchPermission')
-    attributes.attrs.should.have.length_of(0)
-    image = conn.get_image(image_id)
-    image.is_public.should.equal(False)
-
-
-@mock_ec2_deprecated
-def test_ami_attribute_error_cases():
-    conn = boto.connect_ec2('the_key', 'the_secret')
-    reservation = conn.run_instances('ami-1234abcd')
-    instance = reservation.instances[0]
-    image_id = conn.create_image(instance.id, "test-ami", "this is a test ami")
-    image = conn.get_image(image_id)
-
-    # Error: Add with group != 'all'
-    with assert_raises(EC2ResponseError) as cm:
-        conn.modify_image_attribute(image.id,
-                                    attribute='launchPermission',
-                                    operation='add',
-                                    groups='everyone')
-    cm.exception.code.should.equal('InvalidAMIAttributeItemValue')
-    cm.exception.status.should.equal(400)
-    cm.exception.request_id.should_not.be.none
-
-    # Error: Add with user ID that isn't an integer.
-    with assert_raises(EC2ResponseError) as cm:
-        conn.modify_image_attribute(image.id,
-                                    attribute='launchPermission',
-                                    operation='add',
-                                    user_ids='12345678901A')
-    cm.exception.code.should.equal('InvalidAMIAttributeItemValue')
-    cm.exception.status.should.equal(400)
-    cm.exception.request_id.should_not.be.none
-
-    # Error: Add with user ID that is > length 12.
-    with assert_raises(EC2ResponseError) as cm:
-        conn.modify_image_attribute(image.id,
-                                    attribute='launchPermission',
-                                    operation='add',
-                                    user_ids='1234567890123')
-    cm.exception.code.should.equal('InvalidAMIAttributeItemValue')
-    cm.exception.status.should.equal(400)
-    cm.exception.request_id.should_not.be.none
-
-    # Error: Add with user ID that is < length 12.
-    with assert_raises(EC2ResponseError) as cm:
-        conn.modify_image_attribute(image.id,
-                                    attribute='launchPermission',
-                                    operation='add',
-                                    user_ids='12345678901')
-    cm.exception.code.should.equal('InvalidAMIAttributeItemValue')
-    cm.exception.status.should.equal(400)
-    cm.exception.request_id.should_not.be.none
-
-    # Error: Add with one invalid user ID among other valid IDs, ensure no
-    # partial changes.
-    with assert_raises(EC2ResponseError) as cm:
-        conn.modify_image_attribute(image.id,
-                                    attribute='launchPermission',
-                                    operation='add',
-                                    user_ids=['123456789011', 'foo', '123456789022'])
-    cm.exception.code.should.equal('InvalidAMIAttributeItemValue')
-    cm.exception.status.should.equal(400)
-    cm.exception.request_id.should_not.be.none
-
-    attributes = conn.get_image_attribute(
-        image.id, attribute='launchPermission')
-    attributes.attrs.should.have.length_of(0)
-
-    # Error: Add with invalid image ID
-    with assert_raises(EC2ResponseError) as cm:
-        conn.modify_image_attribute("ami-abcd1234",
-                                    attribute='launchPermission',
-                                    operation='add',
-                                    groups='all')
-    cm.exception.code.should.equal('InvalidAMIID.NotFound')
-    cm.exception.status.should.equal(400)
-    cm.exception.request_id.should_not.be.none
-
-    # Error: Remove with invalid image ID
-    with assert_raises(EC2ResponseError) as cm:
-        conn.modify_image_attribute("ami-abcd1234",
-                                    attribute='launchPermission',
-                                    operation='remove',
-                                    groups='all')
-    cm.exception.code.should.equal('InvalidAMIID.NotFound')
-    cm.exception.status.should.equal(400)
-    cm.exception.request_id.should_not.be.none
-
-
-@mock_ec2
-def test_ami_describe_non_existent():
-    ec2 = boto3.resource('ec2', region_name='us-west-1')
-    # Valid pattern but non-existent id
-    img = ec2.Image('ami-abcd1234')
-    with assert_raises(ClientError):
-        img.load()
-    # Invalid ami pattern
-    img = ec2.Image('not_an_ami_id')
-    with assert_raises(ClientError):
-        img.load()
-
-
-@mock_ec2
-def test_ami_filter_wildcard():
-    ec2_resource = boto3.resource('ec2', region_name='us-west-1')
-    ec2_client = boto3.client('ec2', region_name='us-west-1')
-
-    instance = ec2_resource.create_instances(ImageId='ami-1234abcd', MinCount=1, MaxCount=1)[0]
-    instance.create_image(Name='test-image')
-
-    # create an image with the same owner but will not match the filter
-    instance.create_image(Name='not-matching-image')
-
-    my_images = ec2_client.describe_images(
-        Owners=['111122223333'],
-        Filters=[{'Name': 'name', 'Values': ['test*']}]
-    )['Images']
-    my_images.should.have.length_of(1)
-
-
-@mock_ec2
-def test_ami_filter_by_owner_id():
-    client = boto3.client('ec2', region_name='us-east-1')
-
-    ubuntu_id = '099720109477'
-
-    ubuntu_images = client.describe_images(Owners=[ubuntu_id])
-    all_images = client.describe_images()
-
-    ubuntu_ids = [ami['OwnerId'] for ami in ubuntu_images['Images']]
-    all_ids = [ami['OwnerId'] for ami in all_images['Images']]
-
-    # Assert all ubuntu_ids are the same and one equals ubuntu_id
-    assert all(ubuntu_ids) and ubuntu_ids[0] == ubuntu_id
-    # Check we actually have a subset of images
-    assert len(ubuntu_ids) < len(all_ids)
-
-
-@mock_ec2
-def test_ami_filter_by_self():
-    ec2_resource = boto3.resource('ec2', region_name='us-west-1')
-    ec2_client = boto3.client('ec2', region_name='us-west-1')
-
-    my_images = ec2_client.describe_images(Owners=['self'])['Images']
-    my_images.should.have.length_of(0)
-
-    # Create a new image
-    instance = ec2_resource.create_instances(ImageId='ami-1234abcd', MinCount=1, MaxCount=1)[0]
-    instance.create_image(Name='test-image')
-
-    my_images = ec2_client.describe_images(Owners=['self'])['Images']
-    my_images.should.have.length_of(1)
-
-
-@mock_ec2
-def test_ami_snapshots_have_correct_owner():
-    ec2_client = boto3.client('ec2', region_name='us-west-1')
-
-    images_response = ec2_client.describe_images()
-
-    owner_id_to_snapshot_ids = {}
-    for image in images_response['Images']:
-        owner_id = image['OwnerId']
-        snapshot_ids = [
-            block_device_mapping['Ebs']['SnapshotId']
-            for block_device_mapping in image['BlockDeviceMappings']
-        ]
-        existing_snapshot_ids = owner_id_to_snapshot_ids.get(owner_id, [])
-        owner_id_to_snapshot_ids[owner_id] = (
-            existing_snapshot_ids + snapshot_ids
-        )
-
-    for owner_id in owner_id_to_snapshot_ids:
-        snapshots_rseponse = ec2_client.describe_snapshots(
-            SnapshotIds=owner_id_to_snapshot_ids[owner_id]
-        )
-
-        for snapshot in snapshots_rseponse['Snapshots']:
-            assert owner_id == snapshot['OwnerId']
->>>>>>> 4a286c4b
+            assert owner_id == snapshot['OwnerId']