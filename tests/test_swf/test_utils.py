<<<<<<< HEAD
import sure  # noqa

from moto.swf.utils import decapitalize


def test_decapitalize():
    cases = {
        "fooBar": "fooBar",
        "FooBar": "fooBar",
        "FOO BAR": "fOO BAR",
    }
    for before, after in cases.items():
        decapitalize(before).should.equal(after)
=======
import sure  # noqa

from moto.swf.utils import decapitalize


def test_decapitalize():
    cases = {"fooBar": "fooBar", "FooBar": "fooBar", "FOO BAR": "fOO BAR"}
    for before, after in cases.items():
        decapitalize(before).should.equal(after)
>>>>>>> b8a1f852
<|MERGE_RESOLUTION|>--- conflicted
+++ resolved
@@ -1,25 +1,9 @@
-<<<<<<< HEAD
-import sure  # noqa
-
-from moto.swf.utils import decapitalize
-
-
-def test_decapitalize():
-    cases = {
-        "fooBar": "fooBar",
-        "FooBar": "fooBar",
-        "FOO BAR": "fOO BAR",
-    }
-    for before, after in cases.items():
-        decapitalize(before).should.equal(after)
-=======
-import sure  # noqa
-
-from moto.swf.utils import decapitalize
-
-
-def test_decapitalize():
-    cases = {"fooBar": "fooBar", "FooBar": "fooBar", "FOO BAR": "fOO BAR"}
-    for before, after in cases.items():
-        decapitalize(before).should.equal(after)
->>>>>>> b8a1f852
+import sure  # noqa
+
+from moto.swf.utils import decapitalize
+
+
+def test_decapitalize():
+    cases = {"fooBar": "fooBar", "FooBar": "fooBar", "FOO BAR": "fOO BAR"}
+    for before, after in cases.items():
+        decapitalize(before).should.equal(after)