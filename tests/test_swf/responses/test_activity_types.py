<<<<<<< HEAD
import boto
from boto.swf.exceptions import SWFResponseError
import sure  # noqa

from moto import mock_swf_deprecated


# RegisterActivityType endpoint
@mock_swf_deprecated
def test_register_activity_type():
    conn = boto.connect_swf("the_key", "the_secret")
    conn.register_domain("test-domain", "60")
    conn.register_activity_type("test-domain", "test-activity", "v1.0")

    types = conn.list_activity_types("test-domain", "REGISTERED")
    actype = types["typeInfos"][0]
    actype["activityType"]["name"].should.equal("test-activity")
    actype["activityType"]["version"].should.equal("v1.0")


@mock_swf_deprecated
def test_register_already_existing_activity_type():
    conn = boto.connect_swf("the_key", "the_secret")
    conn.register_domain("test-domain", "60")
    conn.register_activity_type("test-domain", "test-activity", "v1.0")

    conn.register_activity_type.when.called_with(
        "test-domain", "test-activity", "v1.0"
    ).should.throw(SWFResponseError)


@mock_swf_deprecated
def test_register_with_wrong_parameter_type():
    conn = boto.connect_swf("the_key", "the_secret")
    conn.register_domain("test-domain", "60")

    conn.register_activity_type.when.called_with(
        "test-domain", "test-activity", 12
    ).should.throw(SWFResponseError)


# ListActivityTypes endpoint
@mock_swf_deprecated
def test_list_activity_types():
    conn = boto.connect_swf("the_key", "the_secret")
    conn.register_domain("test-domain", "60")
    conn.register_activity_type("test-domain", "b-test-activity", "v1.0")
    conn.register_activity_type("test-domain", "a-test-activity", "v1.0")
    conn.register_activity_type("test-domain", "c-test-activity", "v1.0")

    all_activity_types = conn.list_activity_types("test-domain", "REGISTERED")
    names = [activity_type["activityType"]["name"]
             for activity_type in all_activity_types["typeInfos"]]
    names.should.equal(
        ["a-test-activity", "b-test-activity", "c-test-activity"])


@mock_swf_deprecated
def test_list_activity_types_reverse_order():
    conn = boto.connect_swf("the_key", "the_secret")
    conn.register_domain("test-domain", "60")
    conn.register_activity_type("test-domain", "b-test-activity", "v1.0")
    conn.register_activity_type("test-domain", "a-test-activity", "v1.0")
    conn.register_activity_type("test-domain", "c-test-activity", "v1.0")

    all_activity_types = conn.list_activity_types("test-domain", "REGISTERED",
                                                  reverse_order=True)
    names = [activity_type["activityType"]["name"]
             for activity_type in all_activity_types["typeInfos"]]
    names.should.equal(
        ["c-test-activity", "b-test-activity", "a-test-activity"])


# DeprecateActivityType endpoint
@mock_swf_deprecated
def test_deprecate_activity_type():
    conn = boto.connect_swf("the_key", "the_secret")
    conn.register_domain("test-domain", "60")
    conn.register_activity_type("test-domain", "test-activity", "v1.0")
    conn.deprecate_activity_type("test-domain", "test-activity", "v1.0")

    actypes = conn.list_activity_types("test-domain", "DEPRECATED")
    actype = actypes["typeInfos"][0]
    actype["activityType"]["name"].should.equal("test-activity")
    actype["activityType"]["version"].should.equal("v1.0")


@mock_swf_deprecated
def test_deprecate_already_deprecated_activity_type():
    conn = boto.connect_swf("the_key", "the_secret")
    conn.register_domain("test-domain", "60")
    conn.register_activity_type("test-domain", "test-activity", "v1.0")
    conn.deprecate_activity_type("test-domain", "test-activity", "v1.0")

    conn.deprecate_activity_type.when.called_with(
        "test-domain", "test-activity", "v1.0"
    ).should.throw(SWFResponseError)


@mock_swf_deprecated
def test_deprecate_non_existent_activity_type():
    conn = boto.connect_swf("the_key", "the_secret")
    conn.register_domain("test-domain", "60")

    conn.deprecate_activity_type.when.called_with(
        "test-domain", "non-existent", "v1.0"
    ).should.throw(SWFResponseError)


# DescribeActivityType endpoint
@mock_swf_deprecated
def test_describe_activity_type():
    conn = boto.connect_swf("the_key", "the_secret")
    conn.register_domain("test-domain", "60")
    conn.register_activity_type("test-domain", "test-activity", "v1.0",
                                task_list="foo", default_task_heartbeat_timeout="32")

    actype = conn.describe_activity_type(
        "test-domain", "test-activity", "v1.0")
    actype["configuration"]["defaultTaskList"]["name"].should.equal("foo")
    infos = actype["typeInfo"]
    infos["activityType"]["name"].should.equal("test-activity")
    infos["activityType"]["version"].should.equal("v1.0")
    infos["status"].should.equal("REGISTERED")


@mock_swf_deprecated
def test_describe_non_existent_activity_type():
    conn = boto.connect_swf("the_key", "the_secret")
    conn.register_domain("test-domain", "60")

    conn.describe_activity_type.when.called_with(
        "test-domain", "non-existent", "v1.0"
    ).should.throw(SWFResponseError)
=======
import boto
from boto.swf.exceptions import SWFResponseError
import sure  # noqa

from moto import mock_swf_deprecated


# RegisterActivityType endpoint
@mock_swf_deprecated
def test_register_activity_type():
    conn = boto.connect_swf("the_key", "the_secret")
    conn.register_domain("test-domain", "60")
    conn.register_activity_type("test-domain", "test-activity", "v1.0")

    types = conn.list_activity_types("test-domain", "REGISTERED")
    actype = types["typeInfos"][0]
    actype["activityType"]["name"].should.equal("test-activity")
    actype["activityType"]["version"].should.equal("v1.0")


@mock_swf_deprecated
def test_register_already_existing_activity_type():
    conn = boto.connect_swf("the_key", "the_secret")
    conn.register_domain("test-domain", "60")
    conn.register_activity_type("test-domain", "test-activity", "v1.0")

    conn.register_activity_type.when.called_with(
        "test-domain", "test-activity", "v1.0"
    ).should.throw(SWFResponseError)


@mock_swf_deprecated
def test_register_with_wrong_parameter_type():
    conn = boto.connect_swf("the_key", "the_secret")
    conn.register_domain("test-domain", "60")

    conn.register_activity_type.when.called_with(
        "test-domain", "test-activity", 12
    ).should.throw(SWFResponseError)


# ListActivityTypes endpoint
@mock_swf_deprecated
def test_list_activity_types():
    conn = boto.connect_swf("the_key", "the_secret")
    conn.register_domain("test-domain", "60")
    conn.register_activity_type("test-domain", "b-test-activity", "v1.0")
    conn.register_activity_type("test-domain", "a-test-activity", "v1.0")
    conn.register_activity_type("test-domain", "c-test-activity", "v1.0")

    all_activity_types = conn.list_activity_types("test-domain", "REGISTERED")
    names = [
        activity_type["activityType"]["name"]
        for activity_type in all_activity_types["typeInfos"]
    ]
    names.should.equal(["a-test-activity", "b-test-activity", "c-test-activity"])


@mock_swf_deprecated
def test_list_activity_types_reverse_order():
    conn = boto.connect_swf("the_key", "the_secret")
    conn.register_domain("test-domain", "60")
    conn.register_activity_type("test-domain", "b-test-activity", "v1.0")
    conn.register_activity_type("test-domain", "a-test-activity", "v1.0")
    conn.register_activity_type("test-domain", "c-test-activity", "v1.0")

    all_activity_types = conn.list_activity_types(
        "test-domain", "REGISTERED", reverse_order=True
    )
    names = [
        activity_type["activityType"]["name"]
        for activity_type in all_activity_types["typeInfos"]
    ]
    names.should.equal(["c-test-activity", "b-test-activity", "a-test-activity"])


# DeprecateActivityType endpoint
@mock_swf_deprecated
def test_deprecate_activity_type():
    conn = boto.connect_swf("the_key", "the_secret")
    conn.register_domain("test-domain", "60")
    conn.register_activity_type("test-domain", "test-activity", "v1.0")
    conn.deprecate_activity_type("test-domain", "test-activity", "v1.0")

    actypes = conn.list_activity_types("test-domain", "DEPRECATED")
    actype = actypes["typeInfos"][0]
    actype["activityType"]["name"].should.equal("test-activity")
    actype["activityType"]["version"].should.equal("v1.0")


@mock_swf_deprecated
def test_deprecate_already_deprecated_activity_type():
    conn = boto.connect_swf("the_key", "the_secret")
    conn.register_domain("test-domain", "60")
    conn.register_activity_type("test-domain", "test-activity", "v1.0")
    conn.deprecate_activity_type("test-domain", "test-activity", "v1.0")

    conn.deprecate_activity_type.when.called_with(
        "test-domain", "test-activity", "v1.0"
    ).should.throw(SWFResponseError)


@mock_swf_deprecated
def test_deprecate_non_existent_activity_type():
    conn = boto.connect_swf("the_key", "the_secret")
    conn.register_domain("test-domain", "60")

    conn.deprecate_activity_type.when.called_with(
        "test-domain", "non-existent", "v1.0"
    ).should.throw(SWFResponseError)


# DescribeActivityType endpoint
@mock_swf_deprecated
def test_describe_activity_type():
    conn = boto.connect_swf("the_key", "the_secret")
    conn.register_domain("test-domain", "60")
    conn.register_activity_type(
        "test-domain",
        "test-activity",
        "v1.0",
        task_list="foo",
        default_task_heartbeat_timeout="32",
    )

    actype = conn.describe_activity_type("test-domain", "test-activity", "v1.0")
    actype["configuration"]["defaultTaskList"]["name"].should.equal("foo")
    infos = actype["typeInfo"]
    infos["activityType"]["name"].should.equal("test-activity")
    infos["activityType"]["version"].should.equal("v1.0")
    infos["status"].should.equal("REGISTERED")


@mock_swf_deprecated
def test_describe_non_existent_activity_type():
    conn = boto.connect_swf("the_key", "the_secret")
    conn.register_domain("test-domain", "60")

    conn.describe_activity_type.when.called_with(
        "test-domain", "non-existent", "v1.0"
    ).should.throw(SWFResponseError)
>>>>>>> b8a1f852
<|MERGE_RESOLUTION|>--- conflicted
+++ resolved
@@ -1,139 +1,3 @@
-<<<<<<< HEAD
-import boto
-from boto.swf.exceptions import SWFResponseError
-import sure  # noqa
-
-from moto import mock_swf_deprecated
-
-
-# RegisterActivityType endpoint
-@mock_swf_deprecated
-def test_register_activity_type():
-    conn = boto.connect_swf("the_key", "the_secret")
-    conn.register_domain("test-domain", "60")
-    conn.register_activity_type("test-domain", "test-activity", "v1.0")
-
-    types = conn.list_activity_types("test-domain", "REGISTERED")
-    actype = types["typeInfos"][0]
-    actype["activityType"]["name"].should.equal("test-activity")
-    actype["activityType"]["version"].should.equal("v1.0")
-
-
-@mock_swf_deprecated
-def test_register_already_existing_activity_type():
-    conn = boto.connect_swf("the_key", "the_secret")
-    conn.register_domain("test-domain", "60")
-    conn.register_activity_type("test-domain", "test-activity", "v1.0")
-
-    conn.register_activity_type.when.called_with(
-        "test-domain", "test-activity", "v1.0"
-    ).should.throw(SWFResponseError)
-
-
-@mock_swf_deprecated
-def test_register_with_wrong_parameter_type():
-    conn = boto.connect_swf("the_key", "the_secret")
-    conn.register_domain("test-domain", "60")
-
-    conn.register_activity_type.when.called_with(
-        "test-domain", "test-activity", 12
-    ).should.throw(SWFResponseError)
-
-
-# ListActivityTypes endpoint
-@mock_swf_deprecated
-def test_list_activity_types():
-    conn = boto.connect_swf("the_key", "the_secret")
-    conn.register_domain("test-domain", "60")
-    conn.register_activity_type("test-domain", "b-test-activity", "v1.0")
-    conn.register_activity_type("test-domain", "a-test-activity", "v1.0")
-    conn.register_activity_type("test-domain", "c-test-activity", "v1.0")
-
-    all_activity_types = conn.list_activity_types("test-domain", "REGISTERED")
-    names = [activity_type["activityType"]["name"]
-             for activity_type in all_activity_types["typeInfos"]]
-    names.should.equal(
-        ["a-test-activity", "b-test-activity", "c-test-activity"])
-
-
-@mock_swf_deprecated
-def test_list_activity_types_reverse_order():
-    conn = boto.connect_swf("the_key", "the_secret")
-    conn.register_domain("test-domain", "60")
-    conn.register_activity_type("test-domain", "b-test-activity", "v1.0")
-    conn.register_activity_type("test-domain", "a-test-activity", "v1.0")
-    conn.register_activity_type("test-domain", "c-test-activity", "v1.0")
-
-    all_activity_types = conn.list_activity_types("test-domain", "REGISTERED",
-                                                  reverse_order=True)
-    names = [activity_type["activityType"]["name"]
-             for activity_type in all_activity_types["typeInfos"]]
-    names.should.equal(
-        ["c-test-activity", "b-test-activity", "a-test-activity"])
-
-
-# DeprecateActivityType endpoint
-@mock_swf_deprecated
-def test_deprecate_activity_type():
-    conn = boto.connect_swf("the_key", "the_secret")
-    conn.register_domain("test-domain", "60")
-    conn.register_activity_type("test-domain", "test-activity", "v1.0")
-    conn.deprecate_activity_type("test-domain", "test-activity", "v1.0")
-
-    actypes = conn.list_activity_types("test-domain", "DEPRECATED")
-    actype = actypes["typeInfos"][0]
-    actype["activityType"]["name"].should.equal("test-activity")
-    actype["activityType"]["version"].should.equal("v1.0")
-
-
-@mock_swf_deprecated
-def test_deprecate_already_deprecated_activity_type():
-    conn = boto.connect_swf("the_key", "the_secret")
-    conn.register_domain("test-domain", "60")
-    conn.register_activity_type("test-domain", "test-activity", "v1.0")
-    conn.deprecate_activity_type("test-domain", "test-activity", "v1.0")
-
-    conn.deprecate_activity_type.when.called_with(
-        "test-domain", "test-activity", "v1.0"
-    ).should.throw(SWFResponseError)
-
-
-@mock_swf_deprecated
-def test_deprecate_non_existent_activity_type():
-    conn = boto.connect_swf("the_key", "the_secret")
-    conn.register_domain("test-domain", "60")
-
-    conn.deprecate_activity_type.when.called_with(
-        "test-domain", "non-existent", "v1.0"
-    ).should.throw(SWFResponseError)
-
-
-# DescribeActivityType endpoint
-@mock_swf_deprecated
-def test_describe_activity_type():
-    conn = boto.connect_swf("the_key", "the_secret")
-    conn.register_domain("test-domain", "60")
-    conn.register_activity_type("test-domain", "test-activity", "v1.0",
-                                task_list="foo", default_task_heartbeat_timeout="32")
-
-    actype = conn.describe_activity_type(
-        "test-domain", "test-activity", "v1.0")
-    actype["configuration"]["defaultTaskList"]["name"].should.equal("foo")
-    infos = actype["typeInfo"]
-    infos["activityType"]["name"].should.equal("test-activity")
-    infos["activityType"]["version"].should.equal("v1.0")
-    infos["status"].should.equal("REGISTERED")
-
-
-@mock_swf_deprecated
-def test_describe_non_existent_activity_type():
-    conn = boto.connect_swf("the_key", "the_secret")
-    conn.register_domain("test-domain", "60")
-
-    conn.describe_activity_type.when.called_with(
-        "test-domain", "non-existent", "v1.0"
-    ).should.throw(SWFResponseError)
-=======
 import boto
 from boto.swf.exceptions import SWFResponseError
 import sure  # noqa
@@ -274,5 +138,4 @@
 
     conn.describe_activity_type.when.called_with(
         "test-domain", "non-existent", "v1.0"
-    ).should.throw(SWFResponseError)
->>>>>>> b8a1f852
+    ).should.throw(SWFResponseError)