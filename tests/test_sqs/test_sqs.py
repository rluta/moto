--- conflicted
+++ resolved
@@ -1,4 +1,3 @@
-<<<<<<< HEAD
 # -*- coding: utf-8 -*-
 from __future__ import unicode_literals
 import os
@@ -417,7 +416,9 @@
     conn.create_queue(QueueName="test-queue")
     queue = sqs.Queue("test-queue")
 
-    queue.send_message(MessageBody="derp")
+    response = queue.send_message(MessageBody="derp")
+    assert response['ResponseMetadata']['RequestId']
+
     messages = conn.receive_message(
         QueueUrl=queue.url, MaxNumberOfMessages=1)['Messages']
 
@@ -1235,1245 +1236,4 @@
         }
     )
 
-    queue.receive_messages()
-=======
-# -*- coding: utf-8 -*-
-from __future__ import unicode_literals
-import os
-
-import boto
-import boto3
-import botocore.exceptions
-from botocore.exceptions import ClientError
-from boto.exception import SQSError
-from boto.sqs.message import RawMessage, Message
-
-from freezegun import freeze_time
-import base64
-import json
-import sure  # noqa
-import time
-import uuid
-
-from moto import settings, mock_sqs, mock_sqs_deprecated
-from tests.helpers import requires_boto_gte
-import tests.backport_assert_raises  # noqa
-from nose.tools import assert_raises
-from nose import SkipTest
-
-
-@mock_sqs
-def test_create_fifo_queue_fail():
-    sqs = boto3.client('sqs', region_name='us-east-1')
-
-    try:
-        sqs.create_queue(
-            QueueName='test-queue',
-            Attributes={
-                'FifoQueue': 'true',
-            }
-        )
-    except botocore.exceptions.ClientError as err:
-        err.response['Error']['Code'].should.equal('InvalidParameterValue')
-    else:
-        raise RuntimeError('Should of raised InvalidParameterValue Exception')
-
-
-@mock_sqs
-def test_create_queue_with_same_attributes():
-    sqs = boto3.client('sqs', region_name='us-east-1')
-
-    dlq_url = sqs.create_queue(QueueName='test-queue-dlq')['QueueUrl']
-    dlq_arn = sqs.get_queue_attributes(QueueUrl=dlq_url)['Attributes']['QueueArn']
-
-    attributes = {
-        'DelaySeconds': '900',
-        'MaximumMessageSize': '262144',
-        'MessageRetentionPeriod': '1209600',
-        'ReceiveMessageWaitTimeSeconds': '20',
-        'RedrivePolicy': '{"deadLetterTargetArn": "%s", "maxReceiveCount": 100}' % (dlq_arn),
-        'VisibilityTimeout': '43200'
-    }
-
-    sqs.create_queue(
-        QueueName='test-queue',
-        Attributes=attributes
-    )
-
-    sqs.create_queue(
-        QueueName='test-queue',
-        Attributes=attributes
-    )
-
-
-@mock_sqs
-def test_create_queue_with_different_attributes_fail():
-    sqs = boto3.client('sqs', region_name='us-east-1')
-
-    sqs.create_queue(
-        QueueName='test-queue',
-        Attributes={
-            'VisibilityTimeout': '10',
-        }
-    )
-    try:
-        sqs.create_queue(
-            QueueName='test-queue',
-            Attributes={
-                'VisibilityTimeout': '60',
-            }
-        )
-    except botocore.exceptions.ClientError as err:
-        err.response['Error']['Code'].should.equal('QueueAlreadyExists')
-    else:
-        raise RuntimeError('Should of raised QueueAlreadyExists Exception')
-
-
-@mock_sqs
-def test_create_fifo_queue():
-    sqs = boto3.client('sqs', region_name='us-east-1')
-    resp = sqs.create_queue(
-        QueueName='test-queue.fifo',
-        Attributes={
-            'FifoQueue': 'true',
-        }
-    )
-    queue_url = resp['QueueUrl']
-
-    response = sqs.get_queue_attributes(QueueUrl=queue_url)
-    response['Attributes'].should.contain('FifoQueue')
-    response['Attributes']['FifoQueue'].should.equal('true')
-
-
-@mock_sqs
-def test_create_queue():
-    sqs = boto3.resource('sqs', region_name='us-east-1')
-
-    new_queue = sqs.create_queue(QueueName='test-queue')
-    new_queue.should_not.be.none
-    new_queue.should.have.property('url').should.contain('test-queue')
-
-    queue = sqs.get_queue_by_name(QueueName='test-queue')
-    queue.attributes.get('QueueArn').should_not.be.none
-    queue.attributes.get('QueueArn').split(':')[-1].should.equal('test-queue')
-    queue.attributes.get('QueueArn').split(':')[3].should.equal('us-east-1')
-    queue.attributes.get('VisibilityTimeout').should_not.be.none
-    queue.attributes.get('VisibilityTimeout').should.equal('30')
-
-
-@mock_sqs
-def test_create_queue_kms():
-    sqs = boto3.resource('sqs', region_name='us-east-1')
-
-    new_queue = sqs.create_queue(
-        QueueName='test-queue',
-        Attributes={
-            'KmsMasterKeyId': 'master-key-id',
-            'KmsDataKeyReusePeriodSeconds': '600'
-        })
-    new_queue.should_not.be.none
-
-    queue = sqs.get_queue_by_name(QueueName='test-queue')
-
-    queue.attributes.get('KmsMasterKeyId').should.equal('master-key-id')
-    queue.attributes.get('KmsDataKeyReusePeriodSeconds').should.equal('600')
-
-
-@mock_sqs
-def test_get_nonexistent_queue():
-    sqs = boto3.resource('sqs', region_name='us-east-1')
-    with assert_raises(ClientError) as err:
-        sqs.get_queue_by_name(QueueName='nonexisting-queue')
-    ex = err.exception
-    ex.operation_name.should.equal('GetQueueUrl')
-    ex.response['Error']['Code'].should.equal(
-        'AWS.SimpleQueueService.NonExistentQueue')
-
-    with assert_raises(ClientError) as err:
-        sqs.Queue('http://whatever-incorrect-queue-address').load()
-    ex = err.exception
-    ex.operation_name.should.equal('GetQueueAttributes')
-    ex.response['Error']['Code'].should.equal(
-        'AWS.SimpleQueueService.NonExistentQueue')
-
-
-@mock_sqs
-def test_message_send_without_attributes():
-    sqs = boto3.resource('sqs', region_name='us-east-1')
-    queue = sqs.create_queue(QueueName="blah")
-    msg = queue.send_message(
-        MessageBody="derp"
-    )
-    msg.get('MD5OfMessageBody').should.equal(
-        '58fd9edd83341c29f1aebba81c31e257')
-    msg.shouldnt.have.key('MD5OfMessageAttributes')
-    msg.get('MessageId').should_not.contain(' \n')
-
-    messages = queue.receive_messages()
-    messages.should.have.length_of(1)
-
-
-@mock_sqs
-def test_message_send_with_attributes():
-    sqs = boto3.resource('sqs', region_name='us-east-1')
-    queue = sqs.create_queue(QueueName="blah")
-    msg = queue.send_message(
-        MessageBody="derp",
-        MessageAttributes={
-            'timestamp': {
-                'StringValue': '1493147359900',
-                'DataType': 'Number',
-            }
-        }
-    )
-    msg.get('MD5OfMessageBody').should.equal(
-        '58fd9edd83341c29f1aebba81c31e257')
-    msg.get('MD5OfMessageAttributes').should.equal(
-        '235c5c510d26fb653d073faed50ae77c')
-    msg.get('MessageId').should_not.contain(' \n')
-
-    messages = queue.receive_messages()
-    messages.should.have.length_of(1)
-
-
-@mock_sqs
-def test_message_with_complex_attributes():
-    sqs = boto3.resource('sqs', region_name='us-east-1')
-    queue = sqs.create_queue(QueueName="blah")
-    msg = queue.send_message(
-        MessageBody="derp",
-        MessageAttributes={
-            'ccc': {'StringValue': 'testjunk', 'DataType': 'String'},
-            'aaa': {'BinaryValue': b'\x02\x03\x04', 'DataType': 'Binary'},
-            'zzz': {'DataType': 'Number', 'StringValue': '0230.01'},
-            'öther_encodings': {'DataType': 'String', 'StringValue': 'T\xFCst'}
-        }
-    )
-    msg.get('MD5OfMessageBody').should.equal(
-        '58fd9edd83341c29f1aebba81c31e257')
-    msg.get('MD5OfMessageAttributes').should.equal(
-        '8ae21a7957029ef04146b42aeaa18a22')
-    msg.get('MessageId').should_not.contain(' \n')
-
-    messages = queue.receive_messages()
-    messages.should.have.length_of(1)
-
-
-@mock_sqs
-def test_send_message_with_message_group_id():
-    sqs = boto3.resource('sqs', region_name='us-east-1')
-    queue = sqs.create_queue(QueueName="test-group-id.fifo",
-                             Attributes={'FifoQueue': 'true'})
-
-    sent = queue.send_message(
-        MessageBody="mydata",
-        MessageDeduplicationId="dedupe_id_1",
-        MessageGroupId="group_id_1",
-    )
-
-    messages = queue.receive_messages()
-    messages.should.have.length_of(1)
-
-    message_attributes = messages[0].attributes
-    message_attributes.should.contain('MessageGroupId')
-    message_attributes['MessageGroupId'].should.equal('group_id_1')
-    message_attributes.should.contain('MessageDeduplicationId')
-    message_attributes['MessageDeduplicationId'].should.equal('dedupe_id_1')
-
-
-@mock_sqs
-def test_send_message_with_unicode_characters():
-    body_one = 'Héllo!😀'
-
-    sqs = boto3.resource('sqs', region_name='us-east-1')
-    queue = sqs.create_queue(QueueName="blah")
-    msg = queue.send_message(MessageBody=body_one)
-
-    messages = queue.receive_messages()
-    message_body = messages[0].body
-
-    message_body.should.equal(body_one)
-
-
-@mock_sqs
-def test_set_queue_attributes():
-    sqs = boto3.resource('sqs', region_name='us-east-1')
-    queue = sqs.create_queue(QueueName="blah")
-
-    queue.attributes['VisibilityTimeout'].should.equal("30")
-
-    queue.set_attributes(Attributes={"VisibilityTimeout": "45"})
-    queue.attributes['VisibilityTimeout'].should.equal("45")
-
-
-@mock_sqs
-def test_create_queues_in_multiple_region():
-    west1_conn = boto3.client('sqs', region_name='us-west-1')
-    west1_conn.create_queue(QueueName="blah")
-
-    west2_conn = boto3.client('sqs', region_name='us-west-2')
-    west2_conn.create_queue(QueueName="test-queue")
-
-    list(west1_conn.list_queues()['QueueUrls']).should.have.length_of(1)
-    list(west2_conn.list_queues()['QueueUrls']).should.have.length_of(1)
-
-    if settings.TEST_SERVER_MODE:
-        base_url = 'http://localhost:5000'
-    else:
-        base_url = 'https://us-west-1.queue.amazonaws.com'
-
-    west1_conn.list_queues()['QueueUrls'][0].should.equal(
-        '{base_url}/123456789012/blah'.format(base_url=base_url))
-
-
-@mock_sqs
-def test_get_queue_with_prefix():
-    conn = boto3.client("sqs", region_name='us-west-1')
-    conn.create_queue(QueueName="prefixa-queue")
-    conn.create_queue(QueueName="prefixb-queue")
-    conn.create_queue(QueueName="test-queue")
-
-    conn.list_queues()['QueueUrls'].should.have.length_of(3)
-
-    queue = conn.list_queues(QueueNamePrefix="test-")['QueueUrls']
-    queue.should.have.length_of(1)
-
-    if settings.TEST_SERVER_MODE:
-        base_url = 'http://localhost:5000'
-    else:
-        base_url = 'https://us-west-1.queue.amazonaws.com'
-
-    queue[0].should.equal(
-        "{base_url}/123456789012/test-queue".format(base_url=base_url))
-
-
-@mock_sqs
-def test_delete_queue():
-    sqs = boto3.resource('sqs', region_name='us-east-1')
-    conn = boto3.client("sqs", region_name='us-east-1')
-    conn.create_queue(QueueName="test-queue",
-                      Attributes={"VisibilityTimeout": "3"})
-    queue = sqs.Queue('test-queue')
-
-    conn.list_queues()['QueueUrls'].should.have.length_of(1)
-
-    queue.delete()
-    conn.list_queues().get('QueueUrls').should.equal(None)
-
-    with assert_raises(botocore.exceptions.ClientError):
-        queue.delete()
-
-
-@mock_sqs
-def test_set_queue_attribute():
-    sqs = boto3.resource('sqs', region_name='us-east-1')
-    conn = boto3.client("sqs", region_name='us-east-1')
-    conn.create_queue(QueueName="test-queue",
-                      Attributes={"VisibilityTimeout": '3'})
-
-    queue = sqs.Queue("test-queue")
-    queue.attributes['VisibilityTimeout'].should.equal('3')
-
-    queue.set_attributes(Attributes={"VisibilityTimeout": '45'})
-    queue = sqs.Queue("test-queue")
-    queue.attributes['VisibilityTimeout'].should.equal('45')
-
-
-@mock_sqs
-def test_send_receive_message_without_attributes():
-    sqs = boto3.resource('sqs', region_name='us-east-1')
-    conn = boto3.client("sqs", region_name='us-east-1')
-    conn.create_queue(QueueName="test-queue")
-    queue = sqs.Queue("test-queue")
-
-    body_one = 'this is a test message'
-    body_two = 'this is another test message'
-
-    queue.send_message(MessageBody=body_one)
-    queue.send_message(MessageBody=body_two)
-
-    messages = conn.receive_message(
-        QueueUrl=queue.url, MaxNumberOfMessages=2)['Messages']
-
-    message1 = messages[0]
-    message2 = messages[1]
-
-    message1['Body'].should.equal(body_one)
-    message2['Body'].should.equal(body_two)
-
-    message1.shouldnt.have.key('MD5OfMessageAttributes')
-    message2.shouldnt.have.key('MD5OfMessageAttributes')
-
-
-@mock_sqs
-def test_send_receive_message_with_attributes():
-    sqs = boto3.resource('sqs', region_name='us-east-1')
-    conn = boto3.client("sqs", region_name='us-east-1')
-    conn.create_queue(QueueName="test-queue")
-    queue = sqs.Queue("test-queue")
-
-    body_one = 'this is a test message'
-    body_two = 'this is another test message'
-
-    queue.send_message(
-        MessageBody=body_one,
-        MessageAttributes={
-            'timestamp': {
-                'StringValue': '1493147359900',
-                'DataType': 'Number',
-            }
-        }
-    )
-
-    queue.send_message(
-        MessageBody=body_two,
-        MessageAttributes={
-            'timestamp': {
-                'StringValue': '1493147359901',
-                'DataType': 'Number',
-            }
-        }
-    )
-
-    messages = conn.receive_message(
-        QueueUrl=queue.url, MaxNumberOfMessages=2)['Messages']
-
-    message1 = messages[0]
-    message2 = messages[1]
-
-    message1.get('Body').should.equal(body_one)
-    message2.get('Body').should.equal(body_two)
-
-    message1.get('MD5OfMessageAttributes').should.equal('235c5c510d26fb653d073faed50ae77c')
-    message2.get('MD5OfMessageAttributes').should.equal('994258b45346a2cc3f9cbb611aa7af30')
-
-
-@mock_sqs
-def test_send_receive_message_timestamps():
-    sqs = boto3.resource('sqs', region_name='us-east-1')
-    conn = boto3.client("sqs", region_name='us-east-1')
-    conn.create_queue(QueueName="test-queue")
-    queue = sqs.Queue("test-queue")
-
-    response = queue.send_message(MessageBody="derp")
-    assert response['ResponseMetadata']['RequestId']
-
-    messages = conn.receive_message(
-        QueueUrl=queue.url, MaxNumberOfMessages=1)['Messages']
-
-    message = messages[0]
-    sent_timestamp = message.get('Attributes').get('SentTimestamp')
-    approximate_first_receive_timestamp = message.get('Attributes').get('ApproximateFirstReceiveTimestamp')
-
-    int.when.called_with(sent_timestamp).shouldnt.throw(ValueError)
-    int.when.called_with(approximate_first_receive_timestamp).shouldnt.throw(ValueError)
-
-
-@mock_sqs
-def test_max_number_of_messages_invalid_param():
-    sqs = boto3.resource('sqs', region_name='us-east-1')
-    queue = sqs.create_queue(QueueName='test-queue')
-
-    with assert_raises(ClientError):
-        queue.receive_messages(MaxNumberOfMessages=11)
-
-    with assert_raises(ClientError):
-        queue.receive_messages(MaxNumberOfMessages=0)
-
-    # no error but also no messages returned
-    queue.receive_messages(MaxNumberOfMessages=1, WaitTimeSeconds=0)
-
-
-@mock_sqs
-def test_wait_time_seconds_invalid_param():
-    sqs = boto3.resource('sqs', region_name='us-east-1')
-    queue = sqs.create_queue(QueueName='test-queue')
-
-    with assert_raises(ClientError):
-        queue.receive_messages(WaitTimeSeconds=-1)
-
-    with assert_raises(ClientError):
-        queue.receive_messages(WaitTimeSeconds=21)
-
-    # no error but also no messages returned
-    queue.receive_messages(WaitTimeSeconds=0)
-
-
-@mock_sqs
-def test_receive_messages_with_wait_seconds_timeout_of_zero():
-    """
-    test that zero messages is returned with a wait_seconds_timeout of zero,
-    previously this created an infinite loop and nothing was returned
-    :return:
-    """
-
-    sqs = boto3.resource('sqs', region_name='us-east-1')
-    queue = sqs.create_queue(QueueName="blah")
-
-    messages = queue.receive_messages(WaitTimeSeconds=0)
-    messages.should.equal([])
-
-
-@mock_sqs_deprecated
-def test_send_message_with_xml_characters():
-    conn = boto.connect_sqs('the_key', 'the_secret')
-    queue = conn.create_queue("test-queue", visibility_timeout=3)
-    queue.set_message_class(RawMessage)
-
-    body_one = '< & >'
-
-    queue.write(queue.new_message(body_one))
-
-    messages = conn.receive_message(queue, number_messages=1)
-
-    messages[0].get_body().should.equal(body_one)
-
-
-@requires_boto_gte("2.28")
-@mock_sqs_deprecated
-def test_send_message_with_attributes():
-    conn = boto.connect_sqs('the_key', 'the_secret')
-    queue = conn.create_queue("test-queue", visibility_timeout=3)
-    queue.set_message_class(RawMessage)
-
-    body = 'this is a test message'
-    message = queue.new_message(body)
-    BASE64_BINARY = base64.b64encode(b'binary value').decode('utf-8')
-    message_attributes = {
-        'test.attribute_name': {'data_type': 'String', 'string_value': 'attribute value'},
-        'test.binary_attribute': {'data_type': 'Binary', 'binary_value': BASE64_BINARY},
-        'test.number_attribute': {'data_type': 'Number', 'string_value': 'string value'}
-    }
-    message.message_attributes = message_attributes
-
-    queue.write(message)
-
-    messages = conn.receive_message(queue)
-
-    messages[0].get_body().should.equal(body)
-
-    for name, value in message_attributes.items():
-        dict(messages[0].message_attributes[name]).should.equal(value)
-
-
-@mock_sqs_deprecated
-def test_send_message_with_delay():
-    conn = boto.connect_sqs('the_key', 'the_secret')
-    queue = conn.create_queue("test-queue", visibility_timeout=3)
-    queue.set_message_class(RawMessage)
-
-    body_one = 'this is a test message'
-    body_two = 'this is another test message'
-
-    queue.write(queue.new_message(body_one), delay_seconds=3)
-    queue.write(queue.new_message(body_two))
-
-    queue.count().should.equal(1)
-
-    messages = conn.receive_message(queue, number_messages=2)
-    assert len(messages) == 1
-    message = messages[0]
-    assert message.get_body().should.equal(body_two)
-    queue.count().should.equal(0)
-
-
-@mock_sqs_deprecated
-def test_send_large_message_fails():
-    conn = boto.connect_sqs('the_key', 'the_secret')
-    queue = conn.create_queue("test-queue", visibility_timeout=3)
-    queue.set_message_class(RawMessage)
-
-    body_one = 'test message' * 200000
-    huge_message = queue.new_message(body_one)
-
-    queue.write.when.called_with(huge_message).should.throw(SQSError)
-
-
-@mock_sqs_deprecated
-def test_message_becomes_inflight_when_received():
-    conn = boto.connect_sqs('the_key', 'the_secret')
-    queue = conn.create_queue("test-queue", visibility_timeout=2)
-    queue.set_message_class(RawMessage)
-
-    body_one = 'this is a test message'
-    queue.write(queue.new_message(body_one))
-    queue.count().should.equal(1)
-
-    messages = conn.receive_message(queue, number_messages=1)
-    queue.count().should.equal(0)
-
-    assert len(messages) == 1
-
-    # Wait
-    time.sleep(3)
-
-    queue.count().should.equal(1)
-
-
-@mock_sqs_deprecated
-def test_receive_message_with_explicit_visibility_timeout():
-    conn = boto.connect_sqs('the_key', 'the_secret')
-    queue = conn.create_queue("test-queue", visibility_timeout=3)
-    queue.set_message_class(RawMessage)
-
-    body_one = 'this is another test message'
-    queue.write(queue.new_message(body_one))
-
-    queue.count().should.equal(1)
-    messages = conn.receive_message(
-        queue, number_messages=1, visibility_timeout=0)
-
-    assert len(messages) == 1
-
-    # Message should remain visible
-    queue.count().should.equal(1)
-
-
-@mock_sqs_deprecated
-def test_change_message_visibility():
-    conn = boto.connect_sqs('the_key', 'the_secret')
-    queue = conn.create_queue("test-queue", visibility_timeout=2)
-    queue.set_message_class(RawMessage)
-
-    body_one = 'this is another test message'
-    queue.write(queue.new_message(body_one))
-
-    queue.count().should.equal(1)
-    messages = conn.receive_message(queue, number_messages=1)
-
-    assert len(messages) == 1
-
-    queue.count().should.equal(0)
-
-    messages[0].change_visibility(2)
-
-    # Wait
-    time.sleep(1)
-
-    # Message is not visible
-    queue.count().should.equal(0)
-
-    time.sleep(2)
-
-    # Message now becomes visible
-    queue.count().should.equal(1)
-
-    messages = conn.receive_message(queue, number_messages=1)
-    messages[0].delete()
-    queue.count().should.equal(0)
-
-
-@mock_sqs_deprecated
-def test_message_attributes():
-    conn = boto.connect_sqs('the_key', 'the_secret')
-    queue = conn.create_queue("test-queue", visibility_timeout=2)
-    queue.set_message_class(RawMessage)
-
-    body_one = 'this is another test message'
-    queue.write(queue.new_message(body_one))
-
-    queue.count().should.equal(1)
-
-    messages = conn.receive_message(queue, number_messages=1)
-    queue.count().should.equal(0)
-
-    assert len(messages) == 1
-
-    message_attributes = messages[0].attributes
-
-    assert message_attributes.get('ApproximateFirstReceiveTimestamp')
-    assert int(message_attributes.get('ApproximateReceiveCount')) == 1
-    assert message_attributes.get('SentTimestamp')
-    assert message_attributes.get('SenderId')
-
-
-@mock_sqs_deprecated
-def test_read_message_from_queue():
-    conn = boto.connect_sqs()
-    queue = conn.create_queue('testqueue')
-    queue.set_message_class(RawMessage)
-
-    body = 'foo bar baz'
-    queue.write(queue.new_message(body))
-    message = queue.read(1)
-    message.get_body().should.equal(body)
-
-
-@mock_sqs_deprecated
-def test_queue_length():
-    conn = boto.connect_sqs('the_key', 'the_secret')
-    queue = conn.create_queue("test-queue", visibility_timeout=3)
-    queue.set_message_class(RawMessage)
-
-    queue.write(queue.new_message('this is a test message'))
-    queue.write(queue.new_message('this is another test message'))
-    queue.count().should.equal(2)
-
-
-@mock_sqs_deprecated
-def test_delete_message():
-    conn = boto.connect_sqs('the_key', 'the_secret')
-    queue = conn.create_queue("test-queue", visibility_timeout=3)
-    queue.set_message_class(RawMessage)
-
-    queue.write(queue.new_message('this is a test message'))
-    queue.write(queue.new_message('this is another test message'))
-    queue.count().should.equal(2)
-
-    messages = conn.receive_message(queue, number_messages=1)
-    assert len(messages) == 1
-    messages[0].delete()
-    queue.count().should.equal(1)
-
-    messages = conn.receive_message(queue, number_messages=1)
-    assert len(messages) == 1
-    messages[0].delete()
-    queue.count().should.equal(0)
-
-
-@mock_sqs_deprecated
-def test_send_batch_operation():
-    conn = boto.connect_sqs('the_key', 'the_secret')
-    queue = conn.create_queue("test-queue", visibility_timeout=3)
-
-    # See https://github.com/boto/boto/issues/831
-    queue.set_message_class(RawMessage)
-
-    queue.write_batch([
-        ("my_first_message", 'test message 1', 0),
-        ("my_second_message", 'test message 2', 0),
-        ("my_third_message", 'test message 3', 0),
-    ])
-
-    messages = queue.get_messages(3)
-    messages[0].get_body().should.equal("test message 1")
-
-    # Test that pulling more messages doesn't break anything
-    messages = queue.get_messages(2)
-
-
-@requires_boto_gte("2.28")
-@mock_sqs_deprecated
-def test_send_batch_operation_with_message_attributes():
-    conn = boto.connect_sqs('the_key', 'the_secret')
-    queue = conn.create_queue("test-queue", visibility_timeout=3)
-    queue.set_message_class(RawMessage)
-
-    message_tuple = ("my_first_message", 'test message 1', 0, {
-                     'name1': {'data_type': 'String', 'string_value': 'foo'}})
-    queue.write_batch([message_tuple])
-
-    messages = queue.get_messages()
-    messages[0].get_body().should.equal("test message 1")
-
-    for name, value in message_tuple[3].items():
-        dict(messages[0].message_attributes[name]).should.equal(value)
-
-
-@mock_sqs_deprecated
-def test_delete_batch_operation():
-    conn = boto.connect_sqs('the_key', 'the_secret')
-    queue = conn.create_queue("test-queue", visibility_timeout=3)
-
-    conn.send_message_batch(queue, [
-        ("my_first_message", 'test message 1', 0),
-        ("my_second_message", 'test message 2', 0),
-        ("my_third_message", 'test message 3', 0),
-    ])
-
-    messages = queue.get_messages(2)
-    queue.delete_message_batch(messages)
-
-    queue.count().should.equal(1)
-
-
-@mock_sqs_deprecated
-def test_queue_attributes():
-    conn = boto.connect_sqs('the_key', 'the_secret')
-
-    queue_name = 'test-queue'
-    visibility_timeout = 3
-
-    queue = conn.create_queue(
-        queue_name, visibility_timeout=visibility_timeout)
-
-    attributes = queue.get_attributes()
-
-    attributes['QueueArn'].should.look_like(
-        'arn:aws:sqs:us-east-1:123456789012:%s' % queue_name)
-
-    attributes['VisibilityTimeout'].should.look_like(str(visibility_timeout))
-
-    attribute_names = queue.get_attributes().keys()
-    attribute_names.should.contain('ApproximateNumberOfMessagesNotVisible')
-    attribute_names.should.contain('MessageRetentionPeriod')
-    attribute_names.should.contain('ApproximateNumberOfMessagesDelayed')
-    attribute_names.should.contain('MaximumMessageSize')
-    attribute_names.should.contain('CreatedTimestamp')
-    attribute_names.should.contain('ApproximateNumberOfMessages')
-    attribute_names.should.contain('ReceiveMessageWaitTimeSeconds')
-    attribute_names.should.contain('DelaySeconds')
-    attribute_names.should.contain('VisibilityTimeout')
-    attribute_names.should.contain('LastModifiedTimestamp')
-    attribute_names.should.contain('QueueArn')
-
-
-@mock_sqs_deprecated
-def test_change_message_visibility_on_invalid_receipt():
-    conn = boto.connect_sqs('the_key', 'the_secret')
-    queue = conn.create_queue("test-queue", visibility_timeout=1)
-    queue.set_message_class(RawMessage)
-
-    queue.write(queue.new_message('this is another test message'))
-    queue.count().should.equal(1)
-    messages = conn.receive_message(queue, number_messages=1)
-
-    assert len(messages) == 1
-
-    original_message = messages[0]
-
-    queue.count().should.equal(0)
-
-    time.sleep(2)
-
-    queue.count().should.equal(1)
-
-    messages = conn.receive_message(queue, number_messages=1)
-
-    assert len(messages) == 1
-
-    original_message.change_visibility.when.called_with(
-        100).should.throw(SQSError)
-
-
-@mock_sqs_deprecated
-def test_change_message_visibility_on_visible_message():
-    conn = boto.connect_sqs('the_key', 'the_secret')
-    queue = conn.create_queue("test-queue", visibility_timeout=1)
-    queue.set_message_class(RawMessage)
-
-    queue.write(queue.new_message('this is another test message'))
-    queue.count().should.equal(1)
-    messages = conn.receive_message(queue, number_messages=1)
-
-    assert len(messages) == 1
-
-    original_message = messages[0]
-
-    queue.count().should.equal(0)
-
-    time.sleep(2)
-
-    queue.count().should.equal(1)
-
-    original_message.change_visibility.when.called_with(
-        100).should.throw(SQSError)
-
-
-@mock_sqs_deprecated
-def test_purge_action():
-    conn = boto.sqs.connect_to_region("us-east-1")
-
-    queue = conn.create_queue('new-queue')
-    queue.write(queue.new_message('this is another test message'))
-    queue.count().should.equal(1)
-
-    queue.purge()
-
-    queue.count().should.equal(0)
-
-
-@mock_sqs_deprecated
-def test_delete_message_after_visibility_timeout():
-    VISIBILITY_TIMEOUT = 1
-    conn = boto.sqs.connect_to_region("us-east-1")
-    new_queue = conn.create_queue(
-        'new-queue', visibility_timeout=VISIBILITY_TIMEOUT)
-
-    m1 = Message()
-    m1.set_body('Message 1!')
-    new_queue.write(m1)
-
-    assert new_queue.count() == 1
-
-    m1_retrieved = new_queue.read()
-
-    time.sleep(VISIBILITY_TIMEOUT + 1)
-
-    m1_retrieved.delete()
-
-    assert new_queue.count() == 0
-
-
-@mock_sqs
-def test_batch_change_message_visibility():
-    if os.environ.get('TEST_SERVER_MODE', 'false').lower() == 'true':
-        raise SkipTest('Cant manipulate time in server mode')
-
-    with freeze_time("2015-01-01 12:00:00"):
-        sqs = boto3.client('sqs', region_name='us-east-1')
-        resp = sqs.create_queue(
-            QueueName='test-dlr-queue.fifo',
-            Attributes={'FifoQueue': 'true'}
-        )
-        queue_url = resp['QueueUrl']
-
-        sqs.send_message(QueueUrl=queue_url, MessageBody='msg1')
-        sqs.send_message(QueueUrl=queue_url, MessageBody='msg2')
-        sqs.send_message(QueueUrl=queue_url, MessageBody='msg3')
-
-    with freeze_time("2015-01-01 12:01:00"):
-        receive_resp = sqs.receive_message(QueueUrl=queue_url, MaxNumberOfMessages=2)
-        len(receive_resp['Messages']).should.equal(2)
-
-        handles = [item['ReceiptHandle'] for item in receive_resp['Messages']]
-        entries = [{'Id': str(uuid.uuid4()), 'ReceiptHandle': handle, 'VisibilityTimeout': 43200} for handle in handles]
-
-        resp = sqs.change_message_visibility_batch(QueueUrl=queue_url, Entries=entries)
-        len(resp['Successful']).should.equal(2)
-
-    with freeze_time("2015-01-01 14:00:00"):
-        resp = sqs.receive_message(QueueUrl=queue_url, MaxNumberOfMessages=3)
-        len(resp['Messages']).should.equal(1)
-
-    with freeze_time("2015-01-01 16:00:00"):
-        resp = sqs.receive_message(QueueUrl=queue_url, MaxNumberOfMessages=3)
-        len(resp['Messages']).should.equal(1)
-
-    with freeze_time("2015-01-02 12:00:00"):
-        resp = sqs.receive_message(QueueUrl=queue_url, MaxNumberOfMessages=3)
-        len(resp['Messages']).should.equal(3)
-
-
-@mock_sqs
-def test_permissions():
-    client = boto3.client('sqs', region_name='us-east-1')
-
-    resp = client.create_queue(
-        QueueName='test-dlr-queue.fifo',
-        Attributes={'FifoQueue': 'true'}
-    )
-    queue_url = resp['QueueUrl']
-
-    client.add_permission(QueueUrl=queue_url, Label='account1', AWSAccountIds=['111111111111'], Actions=['*'])
-    client.add_permission(QueueUrl=queue_url, Label='account2', AWSAccountIds=['222211111111'], Actions=['SendMessage'])
-
-    with assert_raises(ClientError):
-        client.add_permission(QueueUrl=queue_url, Label='account2', AWSAccountIds=['222211111111'], Actions=['SomeRubbish'])
-
-    client.remove_permission(QueueUrl=queue_url, Label='account2')
-
-    with assert_raises(ClientError):
-        client.remove_permission(QueueUrl=queue_url, Label='non_existant')
-
-
-@mock_sqs
-def test_tags():
-    client = boto3.client('sqs', region_name='us-east-1')
-
-    resp = client.create_queue(
-        QueueName='test-dlr-queue.fifo',
-        Attributes={'FifoQueue': 'true'}
-    )
-    queue_url = resp['QueueUrl']
-
-    client.tag_queue(
-        QueueUrl=queue_url,
-        Tags={
-            'test1': 'value1',
-            'test2': 'value2',
-        }
-    )
-
-    resp = client.list_queue_tags(QueueUrl=queue_url)
-    resp['Tags'].should.contain('test1')
-    resp['Tags'].should.contain('test2')
-
-    client.untag_queue(
-        QueueUrl=queue_url,
-        TagKeys=['test2']
-    )
-
-    resp = client.list_queue_tags(QueueUrl=queue_url)
-    resp['Tags'].should.contain('test1')
-    resp['Tags'].should_not.contain('test2')
-
-
-@mock_sqs
-def test_create_fifo_queue_with_dlq():
-    sqs = boto3.client('sqs', region_name='us-east-1')
-    resp = sqs.create_queue(
-        QueueName='test-dlr-queue.fifo',
-        Attributes={'FifoQueue': 'true'}
-    )
-    queue_url1 = resp['QueueUrl']
-    queue_arn1 = sqs.get_queue_attributes(QueueUrl=queue_url1)['Attributes']['QueueArn']
-
-    resp = sqs.create_queue(
-        QueueName='test-dlr-queue',
-        Attributes={'FifoQueue': 'false'}
-    )
-    queue_url2 = resp['QueueUrl']
-    queue_arn2 = sqs.get_queue_attributes(QueueUrl=queue_url2)['Attributes']['QueueArn']
-
-    sqs.create_queue(
-        QueueName='test-queue.fifo',
-        Attributes={
-            'FifoQueue': 'true',
-            'RedrivePolicy': json.dumps({'deadLetterTargetArn': queue_arn1, 'maxReceiveCount': 2})
-        }
-    )
-
-    # Cant have fifo queue with non fifo DLQ
-    with assert_raises(ClientError):
-        sqs.create_queue(
-            QueueName='test-queue2.fifo',
-            Attributes={
-                'FifoQueue': 'true',
-                'RedrivePolicy': json.dumps({'deadLetterTargetArn': queue_arn2, 'maxReceiveCount': 2})
-            }
-        )
-
-
-@mock_sqs
-def test_queue_with_dlq():
-    if os.environ.get('TEST_SERVER_MODE', 'false').lower() == 'true':
-        raise SkipTest('Cant manipulate time in server mode')
-
-    sqs = boto3.client('sqs', region_name='us-east-1')
-
-    with freeze_time("2015-01-01 12:00:00"):
-        resp = sqs.create_queue(
-            QueueName='test-dlr-queue.fifo',
-            Attributes={'FifoQueue': 'true'}
-        )
-        queue_url1 = resp['QueueUrl']
-        queue_arn1 = sqs.get_queue_attributes(QueueUrl=queue_url1)['Attributes']['QueueArn']
-
-        resp = sqs.create_queue(
-            QueueName='test-queue.fifo',
-            Attributes={
-                'FifoQueue': 'true',
-                'RedrivePolicy': json.dumps({'deadLetterTargetArn': queue_arn1, 'maxReceiveCount': 2})
-            }
-        )
-        queue_url2 = resp['QueueUrl']
-
-        sqs.send_message(QueueUrl=queue_url2, MessageBody='msg1')
-        sqs.send_message(QueueUrl=queue_url2, MessageBody='msg2')
-
-    with freeze_time("2015-01-01 13:00:00"):
-        resp = sqs.receive_message(QueueUrl=queue_url2, VisibilityTimeout=30, WaitTimeSeconds=0)
-        resp['Messages'][0]['Body'].should.equal('msg1')
-
-    with freeze_time("2015-01-01 13:01:00"):
-        resp = sqs.receive_message(QueueUrl=queue_url2, VisibilityTimeout=30, WaitTimeSeconds=0)
-        resp['Messages'][0]['Body'].should.equal('msg1')
-
-    with freeze_time("2015-01-01 13:02:00"):
-        resp = sqs.receive_message(QueueUrl=queue_url2, VisibilityTimeout=30, WaitTimeSeconds=0)
-        len(resp['Messages']).should.equal(1)
-
-    resp = sqs.receive_message(QueueUrl=queue_url1, VisibilityTimeout=30, WaitTimeSeconds=0)
-    resp['Messages'][0]['Body'].should.equal('msg1')
-
-    # Might as well test list source queues
-
-    resp = sqs.list_dead_letter_source_queues(QueueUrl=queue_url1)
-    resp['queueUrls'][0].should.equal(queue_url2)
-
-
-@mock_sqs
-def test_redrive_policy_available():
-    sqs = boto3.client('sqs', region_name='us-east-1')
-
-    resp = sqs.create_queue(QueueName='test-deadletter')
-    queue_url1 = resp['QueueUrl']
-    queue_arn1 = sqs.get_queue_attributes(QueueUrl=queue_url1)['Attributes']['QueueArn']
-    redrive_policy = {
-        'deadLetterTargetArn': queue_arn1,
-        'maxReceiveCount': 1,
-    }
-
-    resp = sqs.create_queue(
-        QueueName='test-queue',
-        Attributes={
-            'RedrivePolicy': json.dumps(redrive_policy)
-        }
-    )
-
-    queue_url2 = resp['QueueUrl']
-    attributes = sqs.get_queue_attributes(QueueUrl=queue_url2)['Attributes']
-    assert 'RedrivePolicy' in attributes
-    assert json.loads(attributes['RedrivePolicy']) == redrive_policy
-
-    # Cant have redrive policy without maxReceiveCount
-    with assert_raises(ClientError):
-        sqs.create_queue(
-            QueueName='test-queue2',
-            Attributes={
-                'FifoQueue': 'true',
-                'RedrivePolicy': json.dumps({'deadLetterTargetArn': queue_arn1})
-            }
-        )
-
-
-@mock_sqs
-def test_redrive_policy_non_existent_queue():
-    sqs = boto3.client('sqs', region_name='us-east-1')
-    redrive_policy = {
-        'deadLetterTargetArn': 'arn:aws:sqs:us-east-1:123456789012:no-queue',
-        'maxReceiveCount': 1,
-    }
-
-    with assert_raises(ClientError):
-        sqs.create_queue(
-            QueueName='test-queue',
-            Attributes={
-                'RedrivePolicy': json.dumps(redrive_policy)
-            }
-        )
-
-
-@mock_sqs
-def test_redrive_policy_set_attributes():
-    sqs = boto3.resource('sqs', region_name='us-east-1')
-
-    queue = sqs.create_queue(QueueName='test-queue')
-    deadletter_queue = sqs.create_queue(QueueName='test-deadletter')
-
-    redrive_policy = {
-        'deadLetterTargetArn': deadletter_queue.attributes['QueueArn'],
-        'maxReceiveCount': 1,
-    }
-
-    queue.set_attributes(Attributes={
-        'RedrivePolicy': json.dumps(redrive_policy)})
-
-    copy = sqs.get_queue_by_name(QueueName='test-queue')
-    assert 'RedrivePolicy' in copy.attributes
-    copy_policy = json.loads(copy.attributes['RedrivePolicy'])
-    assert copy_policy == redrive_policy
-
-
-@mock_sqs
-def test_receive_messages_with_message_group_id():
-    sqs = boto3.resource('sqs', region_name='us-east-1')
-    queue = sqs.create_queue(QueueName="test-queue.fifo",
-                             Attributes={
-                                 'FifoQueue': 'true',
-                             })
-    queue.set_attributes(Attributes={"VisibilityTimeout": "3600"})
-    queue.send_message(
-        MessageBody="message-1",
-        MessageGroupId="group"
-    )
-    queue.send_message(
-        MessageBody="message-2",
-        MessageGroupId="group"
-    )
-
-    messages = queue.receive_messages()
-    messages.should.have.length_of(1)
-    message = messages[0]
-
-    # received message is not deleted!
-
-    messages = queue.receive_messages(WaitTimeSeconds=0)
-    messages.should.have.length_of(0)
-
-    # message is now processed, next one should be available
-    message.delete()
-    messages = queue.receive_messages()
-    messages.should.have.length_of(1)
-
-
-@mock_sqs
-def test_receive_messages_with_message_group_id_on_requeue():
-    sqs = boto3.resource('sqs', region_name='us-east-1')
-    queue = sqs.create_queue(QueueName="test-queue.fifo",
-                             Attributes={
-                                 'FifoQueue': 'true',
-                             })
-    queue.set_attributes(Attributes={"VisibilityTimeout": "3600"})
-    queue.send_message(
-        MessageBody="message-1",
-        MessageGroupId="group"
-    )
-    queue.send_message(
-        MessageBody="message-2",
-        MessageGroupId="group"
-    )
-
-    messages = queue.receive_messages()
-    messages.should.have.length_of(1)
-    message = messages[0]
-
-    # received message is not deleted!
-
-    messages = queue.receive_messages(WaitTimeSeconds=0)
-    messages.should.have.length_of(0)
-
-    # message is now available again, next one should be available
-    message.change_visibility(VisibilityTimeout=0)
-    messages = queue.receive_messages()
-    messages.should.have.length_of(1)
-    messages[0].message_id.should.equal(message.message_id)
-
-
-@mock_sqs
-def test_receive_messages_with_message_group_id_on_visibility_timeout():
-    if os.environ.get('TEST_SERVER_MODE', 'false').lower() == 'true':
-        raise SkipTest('Cant manipulate time in server mode')
-
-    with freeze_time("2015-01-01 12:00:00"):
-        sqs = boto3.resource('sqs', region_name='us-east-1')
-        queue = sqs.create_queue(QueueName="test-queue.fifo",
-                                 Attributes={
-                                     'FifoQueue': 'true',
-                                 })
-        queue.set_attributes(Attributes={"VisibilityTimeout": "3600"})
-        queue.send_message(
-            MessageBody="message-1",
-            MessageGroupId="group"
-        )
-        queue.send_message(
-            MessageBody="message-2",
-            MessageGroupId="group"
-        )
-
-        messages = queue.receive_messages()
-        messages.should.have.length_of(1)
-        message = messages[0]
-
-        # received message is not deleted!
-
-        messages = queue.receive_messages(WaitTimeSeconds=0)
-        messages.should.have.length_of(0)
-
-        message.change_visibility(VisibilityTimeout=10)
-
-    with freeze_time("2015-01-01 12:00:05"):
-        # no timeout yet
-        messages = queue.receive_messages(WaitTimeSeconds=0)
-        messages.should.have.length_of(0)
-
-    with freeze_time("2015-01-01 12:00:15"):
-        # message is now available again, next one should be available
-        messages = queue.receive_messages()
-        messages.should.have.length_of(1)
-        messages[0].message_id.should.equal(message.message_id)
-
-@mock_sqs
-def test_receive_message_for_queue_with_receive_message_wait_time_seconds_set():
-    sqs = boto3.resource('sqs', region_name='us-east-1')
-
-    queue = sqs.create_queue(
-        QueueName='test-queue',
-        Attributes={
-            'ReceiveMessageWaitTimeSeconds': '2',
-        }
-    )
-
-    queue.receive_messages()
->>>>>>> 21917c4b
+    queue.receive_messages()