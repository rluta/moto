--- conflicted
+++ resolved
@@ -106,19 +106,13 @@
         status_code, headers, response_content = response
         return status_code, headers, response_content
 
-<<<<<<< HEAD
-    key_name = uri_info.path.lstrip('/')
-    hostname = uri_info.hostname
-    headers = headers_to_dict(headers)
-    query = parse_qs(uri_info.query)
-=======
->>>>>>> 37cf88c8
 
 def _key_response(request, full_url, headers):
     parsed_url = urlparse(full_url)
     method = request.method
 
     key_name = parsed_url.path.lstrip('/')
+    query = parse_qs(parsed_url.query)
     bucket_name = bucket_name_from_url(full_url)
     if hasattr(request, 'body'):
         # Boto
@@ -135,7 +129,6 @@
         else:
             return 404, headers, ""
     if method == 'PUT':
-<<<<<<< HEAD
         if 'uploadId' in query and 'partNumber' in query and body:
             upload_id = query['uploadId'][0]
             part_number = int(query['partNumber'][0])
@@ -143,34 +136,12 @@
 
             return '', dict(etag=key.etag)
 
-        if 'x-amz-copy-source' in headers:
-=======
         if 'x-amz-copy-source' in request.headers:
->>>>>>> 37cf88c8
             # Copy key
             src_bucket, src_key = request.headers.get("x-amz-copy-source").split("/")
             s3_backend.copy_key(src_bucket, src_key, bucket_name, key_name)
             template = Template(S3_OBJECT_COPY_RESPONSE)
             return template.render(key=src_key)
-<<<<<<< HEAD
-
-        if body is not None:
-            key = s3_backend.get_key(bucket_name, key_name)
-            if not key or body:
-                # We want to write the key in once of two circumstances.
-                # - The key does not currently exist.
-                # - The key already exists, but body is a truthy value.
-                # This allows us to write empty strings to keys for the first
-                # write, but not subsequent. This is because HTTPretty sends
-                # an empty string on connection close. This is a temporary fix
-                # while HTTPretty gets fixed.
-                new_key = s3_backend.set_key(bucket_name, key_name, body)
-                template = Template(S3_OBJECT_RESPONSE)
-                return template.render(key=new_key), dict(etag=new_key.etag)
-        key = s3_backend.get_key(bucket_name, key_name)
-        if key:
-            return "", dict(etag=key.etag)
-=======
         streaming_request = hasattr(request, 'streaming') and request.streaming
         closing_connection = headers.get('connection') == 'close'
         if closing_connection and streaming_request:
@@ -196,7 +167,6 @@
         template = Template(S3_OBJECT_RESPONSE)
         headers.update(new_key.response_dict)
         return 200, headers, template.render(key=new_key)
->>>>>>> 37cf88c8
     elif method == 'HEAD':
         key = s3_backend.get_key(bucket_name, key_name)
         if key:
@@ -208,11 +178,10 @@
     elif method == 'DELETE':
         removed_key = s3_backend.delete_key(bucket_name, key_name)
         template = Template(S3_DELETE_OBJECT_SUCCESS)
-<<<<<<< HEAD
-        return template.render(bucket=removed_key), dict(status=204)
+        return 204, headers, template.render(bucket=removed_key)
     elif method == 'POST':
         import pdb; pdb.set_trace()
-        if body == '' and uri_info.query == 'uploads':
+        if body == '' and parsed_url.query == 'uploads':
             multipart = s3_backend.initiate_multipart(bucket_name, key_name)
             template = Template(S3_MULTIPART_INITIATE_RESPONSE)
             response = template.render(
@@ -220,7 +189,7 @@
                 key_name=key_name,
                 multipart_id=multipart.id,
             )
-            return response, dict()
+            return 200, headers, response
 
         if body == '' and 'uploadId' in query:
             upload_id = query['uploadId'][0]
@@ -235,9 +204,6 @@
                 )
         else:
             raise NotImplementedError("Method POST had only been implemented for multipart uploads so far")
-=======
-        return 204, headers, template.render(bucket=removed_key)
->>>>>>> 37cf88c8
     else:
         raise NotImplementedError("Method {} has not been impelemented in the S3 backend yet".format(method))
 
