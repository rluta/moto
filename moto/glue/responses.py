from __future__ import unicode_literals

import json

from moto.core.responses import BaseResponse
from .models import glue_backend
from .exceptions import (
    PartitionAlreadyExistsException,
    PartitionNotFoundException,
    TableNotFoundException,
)


class GlueResponse(BaseResponse):
    @property
    def glue_backend(self):
        return glue_backend

    @property
    def parameters(self):
        return json.loads(self.body)

    def create_database(self):
        database_input = self.parameters.get("DatabaseInput")
        database_name = database_input.get("Name")
        self.glue_backend.create_database(database_name, database_input)
        return ""

    def get_database(self):
        database_name = self.parameters.get("Name")
        database = self.glue_backend.get_database(database_name)
        return json.dumps({"Database": database.as_dict()})

    def get_databases(self):
        database_list = self.glue_backend.get_databases()
        return json.dumps(
            {"DatabaseList": [database.as_dict() for database in database_list]}
        )

    def create_table(self):
        database_name = self.parameters.get("DatabaseName")
        table_input = self.parameters.get("TableInput")
        table_name = table_input.get("Name")
        self.glue_backend.create_table(database_name, table_name, table_input)
        return ""

    def get_table(self):
        database_name = self.parameters.get("DatabaseName")
        table_name = self.parameters.get("Name")
        table = self.glue_backend.get_table(database_name, table_name)

        return json.dumps({"Table": table.as_dict()})

    def update_table(self):
        database_name = self.parameters.get("DatabaseName")
        table_input = self.parameters.get("TableInput")
        table_name = table_input.get("Name")
        table = self.glue_backend.get_table(database_name, table_name)
        table.update(table_input)
        return ""

    def get_table_versions(self):
        database_name = self.parameters.get("DatabaseName")
        table_name = self.parameters.get("TableName")
        table = self.glue_backend.get_table(database_name, table_name)

        return json.dumps(
            {
                "TableVersions": [
                    {"Table": table.as_dict(version=n), "VersionId": str(n + 1)}
                    for n in range(len(table.versions))
                ]
            }
        )

    def get_table_version(self):
        database_name = self.parameters.get("DatabaseName")
        table_name = self.parameters.get("TableName")
        table = self.glue_backend.get_table(database_name, table_name)
        ver_id = self.parameters.get("VersionId")

        return json.dumps(
            {
                "TableVersion": {
                    "Table": table.as_dict(version=ver_id),
                    "VersionId": ver_id,
                }
            }
        )

    def get_tables(self):
        database_name = self.parameters.get("DatabaseName")
        tables = self.glue_backend.get_tables(database_name)
        return json.dumps({"TableList": [table.as_dict() for table in tables]})

    def delete_table(self):
        database_name = self.parameters.get("DatabaseName")
        table_name = self.parameters.get("Name")
        resp = self.glue_backend.delete_table(database_name, table_name)
        return json.dumps(resp)

    def batch_delete_table(self):
        database_name = self.parameters.get("DatabaseName")

        errors = []
        for table_name in self.parameters.get("TablesToDelete"):
            try:
                self.glue_backend.delete_table(database_name, table_name)
            except TableNotFoundException:
                errors.append(
                    {
                        "TableName": table_name,
                        "ErrorDetail": {
                            "ErrorCode": "EntityNotFoundException",
                            "ErrorMessage": "Table not found",
                        },
                    }
                )

        out = {}
        if errors:
            out["Errors"] = errors

        return json.dumps(out)

    def get_partitions(self):
        database_name = self.parameters.get("DatabaseName")
        table_name = self.parameters.get("TableName")
        if "Expression" in self.parameters:
            raise NotImplementedError(
                "Expression filtering in get_partitions is not implemented in moto"
            )
        table = self.glue_backend.get_table(database_name, table_name)

        return json.dumps({"Partitions": [p.as_dict() for p in table.get_partitions()]})

    def get_partition(self):
        database_name = self.parameters.get("DatabaseName")
        table_name = self.parameters.get("TableName")
        values = self.parameters.get("PartitionValues")

        table = self.glue_backend.get_table(database_name, table_name)

        p = table.get_partition(values)

        return json.dumps({"Partition": p.as_dict()})

    def batch_get_partition(self):
        database_name = self.parameters.get("DatabaseName")
        table_name = self.parameters.get("TableName")
        partitions_to_get = self.parameters.get("PartitionsToGet")

        table = self.glue_backend.get_table(database_name, table_name)

        partitions = []
        for values in partitions_to_get:
            try:
                p = table.get_partition(values=values["Values"])
                partitions.append(p.as_dict())
            except PartitionNotFoundException:
                continue

        return json.dumps({"Partitions": partitions})

    def create_partition(self):
        database_name = self.parameters.get("DatabaseName")
        table_name = self.parameters.get("TableName")
        part_input = self.parameters.get("PartitionInput")

        table = self.glue_backend.get_table(database_name, table_name)
        table.create_partition(part_input)

        return ""

    def batch_create_partition(self):
        database_name = self.parameters.get("DatabaseName")
        table_name = self.parameters.get("TableName")
        table = self.glue_backend.get_table(database_name, table_name)

        errors_output = []
        for part_input in self.parameters.get("PartitionInputList"):
            try:
                table.create_partition(part_input)
            except PartitionAlreadyExistsException:
                errors_output.append(
                    {
                        "PartitionValues": part_input["Values"],
                        "ErrorDetail": {
                            "ErrorCode": "AlreadyExistsException",
                            "ErrorMessage": "Partition already exists.",
                        },
                    }
                )

        out = {}
        if errors_output:
            out["Errors"] = errors_output

        return json.dumps(out)

    def update_partition(self):
        database_name = self.parameters.get("DatabaseName")
        table_name = self.parameters.get("TableName")
        part_input = self.parameters.get("PartitionInput")
        part_to_update = self.parameters.get("PartitionValueList")

        table = self.glue_backend.get_table(database_name, table_name)
        table.update_partition(part_to_update, part_input)

        return ""

    def batch_update_partition(self):
        database_name = self.parameters.get("DatabaseName")
        table_name = self.parameters.get("TableName")
        table = self.glue_backend.get_table(database_name, table_name)

        errors_output = []
        for entry in self.parameters.get("Entries"):
            part_to_update = entry["PartitionValueList"]
            part_input = entry["PartitionInput"]

            try:
                table.update_partition(part_to_update, part_input)
            except PartitionNotFoundException:
                errors_output.append(
                    {
                        "PartitionValueList": part_to_update,
                        "ErrorDetail": {
                            "ErrorCode": "EntityNotFoundException",
                            "ErrorMessage": "Partition not found.",
                        },
                    }
                )

        out = {}
        if errors_output:
            out["Errors"] = errors_output

        return json.dumps(out)

    def delete_partition(self):
        database_name = self.parameters.get("DatabaseName")
        table_name = self.parameters.get("TableName")
        part_to_delete = self.parameters.get("PartitionValues")

        table = self.glue_backend.get_table(database_name, table_name)
        table.delete_partition(part_to_delete)

        return ""

    def batch_delete_partition(self):
        database_name = self.parameters.get("DatabaseName")
        table_name = self.parameters.get("TableName")
        table = self.glue_backend.get_table(database_name, table_name)

        errors_output = []
        for part_input in self.parameters.get("PartitionsToDelete"):
            values = part_input.get("Values")
            try:
                table.delete_partition(values)
            except PartitionNotFoundException:
                errors_output.append(
                    {
                        "PartitionValues": values,
                        "ErrorDetail": {
                            "ErrorCode": "EntityNotFoundException",
                            "ErrorMessage": "Partition not found",
                        },
                    }
                )

        out = {}
        if errors_output:
            out["Errors"] = errors_output

        return json.dumps(out)

<<<<<<< HEAD

    def get_user_defined_functions(self):
        pattern = self.parameters.get("pattern")
        functions = self.glue_backend.get_user_defined_functions(pattern)

        return json.dumps({
            "UserDefinedFunctions": functions
        })
=======
    def create_crawler(self):
        self.glue_backend.create_crawler(
            name=self.parameters.get("Name"),
            role=self.parameters.get("Role"),
            database_name=self.parameters.get("DatabaseName"),
            description=self.parameters.get("Description"),
            targets=self.parameters.get("Targets"),
            schedule=self.parameters.get("Schedule"),
            classifiers=self.parameters.get("Classifiers"),
            table_prefix=self.parameters.get("TablePrefix"),
            schema_change_policy=self.parameters.get("SchemaChangePolicy"),
            recrawl_policy=self.parameters.get("RecrawlPolicy"),
            lineage_configuration=self.parameters.get("LineageConfiguration"),
            configuration=self.parameters.get("Configuration"),
            crawler_security_configuration=self.parameters.get(
                "CrawlerSecurityConfiguration"
            ),
            tags=self.parameters.get("Tags"),
        )
        return ""

    def get_crawler(self):
        name = self.parameters.get("Name")
        crawler = self.glue_backend.get_crawler(name)
        return json.dumps({"Crawler": crawler.as_dict()})

    def get_crawlers(self):
        crawlers = self.glue_backend.get_crawlers()
        return json.dumps({"Crawlers": [crawler.as_dict() for crawler in crawlers]})

    def delete_crawler(self):
        name = self.parameters.get("Name")
        self.glue_backend.delete_crawler(name)
        return ""
>>>>>>> f9654f62
<|MERGE_RESOLUTION|>--- conflicted
+++ resolved
@@ -275,7 +275,6 @@
 
         return json.dumps(out)
 
-<<<<<<< HEAD
 
     def get_user_defined_functions(self):
         pattern = self.parameters.get("pattern")
@@ -284,7 +283,7 @@
         return json.dumps({
             "UserDefinedFunctions": functions
         })
-=======
+
     def create_crawler(self):
         self.glue_backend.create_crawler(
             name=self.parameters.get("Name"),
@@ -318,5 +317,4 @@
     def delete_crawler(self):
         name = self.parameters.get("Name")
         self.glue_backend.delete_crawler(name)
-        return ""
->>>>>>> f9654f62
+        return ""