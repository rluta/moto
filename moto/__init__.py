--- conflicted
+++ resolved
@@ -154,11 +154,7 @@
 # logging.getLogger('boto').setLevel(logging.CRITICAL)
 
 __title__ = "moto"
-<<<<<<< HEAD
-__version__ = "2.2.8.dev1+al"
-=======
 __version__ = "2.2.8.dev"
->>>>>>> f9654f62
 
 
 try:
