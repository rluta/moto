--- conflicted
+++ resolved
@@ -59,16 +59,14 @@
         self.assumed_roles.append(role)
         return role
 
-<<<<<<< HEAD
     def get_assumed_role_from_access_key(self, access_key_id):
         for assumed_role in self.assumed_roles:
             if assumed_role.access_key_id == access_key_id:
                 return assumed_role
         return None
-=======
+
     def assume_role_with_web_identity(self, **kwargs):
         return self.assume_role(**kwargs)
->>>>>>> 94fd5c41
 
 
 sts_backend = STSBackend()